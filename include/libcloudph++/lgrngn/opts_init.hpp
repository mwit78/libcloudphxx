/** @file
  * @copyright University of Warsaw
  * @brief Definition of a structure holding options for Lagrangian microphysics
  * @section LICENSE
  * GPLv3+ (see the COPYING file or http://www.gnu.org/licenses/)
  */

#pragma once

#include <libcloudph++/lgrngn/extincl.hpp>
#include <libcloudph++/lgrngn/kernel.hpp>
#include <libcloudph++/lgrngn/terminal_velocity.hpp>
#include <libcloudph++/lgrngn/chem.hpp>

namespace libcloudphxx
{
  namespace lgrngn
  {
    using common::unary_function;

//<listing>
    template<typename real_t>
    struct opts_init_t 
    {
      // initial dry sizes of aerosol
      typedef boost::ptr_unordered_map<
        real_t,                // kappa
        unary_function<real_t> // n(ln(rd)) @ STP 
      > dry_distros_t;
      dry_distros_t dry_distros;

      // Eulerian component parameters
      int nx, ny, nz;
      real_t dx, dy, dz, dt;

      // no. of substeps 
      int sstp_cond, sstp_coal; 

      // Lagrangian domain extents
      real_t x0, y0, z0, x1, y1, z1;

      // mean no. of super-droplets per cell
      real_t sd_conc_mean; 

      // coalescence Kernel type
<<<<<<< HEAD
      kernel_t kernel;

      // terminal velocity formula
      vt_t terminal_velocity;
=======
      kernel_t::kernel_t kernel;

      // terminal velocity formula
      vt_t::vt_t terminal_velocity;
>>>>>>> cdf217df
//</listing>
 
      // coalescence kernel parameters
      std::vector<real_t> kernel_parameters;

      // chem
      bool chem_switch,  // if false no chemical reactions throughout the whole simulation (no memory allocation)
           coal_switch,  // if false no coalescence throughout the whole simulation
           sedi_switch;  // if false no sedimentation throughout the whole simulation

      int sstp_chem;
      real_t chem_rho;

      // RH threshold for calculating equilibrium condition at t=0
      real_t RH_max;

      // ctor with defaults (C++03 compliant) ...
      opts_init_t() : 
        nx(0), ny(0), nz(0), // the defaults are OK for a parcel set-up 
        dx(1), dy(1), dz(1), // (but are only used to compute n_part -
        x0(0), y0(0), z0(0), //  dv is computed from rhod assuming 
        x1(1), y1(1), z1(1), //  that the parcel contains 1kg of dry air)
        sd_conc_mean(0), 
        dt(0),   
        sstp_cond(1), sstp_coal(1), sstp_chem(1),         
        chem_switch(false),  // chemical reactions turned off by default
        sedi_switch(true),  // sedimentation turned on by default
        coal_switch(true),  // coalescence turned on by default
        RH_max(.95), // value seggested in Lebo and Seinfeld 2011
        chem_rho(0), // dry particle density  //TODO add checking if the user gave a different value (np w init)  (was 1.8e-3)
<<<<<<< HEAD
        terminal_velocity(undefined)
=======
        terminal_velocity(vt_t::undefined),
        kernel(kernel_t::undefined)
>>>>>>> cdf217df
      {}
    };
  }
};<|MERGE_RESOLUTION|>--- conflicted
+++ resolved
@@ -43,17 +43,10 @@
       real_t sd_conc_mean; 
 
       // coalescence Kernel type
-<<<<<<< HEAD
-      kernel_t kernel;
-
-      // terminal velocity formula
-      vt_t terminal_velocity;
-=======
       kernel_t::kernel_t kernel;
 
       // terminal velocity formula
       vt_t::vt_t terminal_velocity;
->>>>>>> cdf217df
 //</listing>
  
       // coalescence kernel parameters
@@ -84,12 +77,8 @@
         coal_switch(true),  // coalescence turned on by default
         RH_max(.95), // value seggested in Lebo and Seinfeld 2011
         chem_rho(0), // dry particle density  //TODO add checking if the user gave a different value (np w init)  (was 1.8e-3)
-<<<<<<< HEAD
-        terminal_velocity(undefined)
-=======
         terminal_velocity(vt_t::undefined),
         kernel(kernel_t::undefined)
->>>>>>> cdf217df
       {}
     };
   }
