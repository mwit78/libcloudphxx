--- conflicted
+++ resolved
@@ -44,8 +44,6 @@
 
       // no. of super-droplets per cell
       unsigned long long sd_conc; 
-<<<<<<< HEAD
-=======
 
       // max no. of super-droplets in the system
       // used to init sizes of containers
@@ -60,7 +58,6 @@
       // height up to which aerosol will be created
       // will be rounded to cell number - cells are supposed to be uniform
       real_t src_z1;
->>>>>>> 798339fd
 
       // coalescence Kernel type
       kernel_t::kernel_t kernel;
