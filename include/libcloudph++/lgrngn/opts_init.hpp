--- conflicted
+++ resolved
@@ -36,11 +36,7 @@
       // no. of substeps 
       int sstp_cond, sstp_coal; 
   
-<<<<<<< HEAD
-      // superstep frequency
-=======
       // timestep interval at which source will be applied
->>>>>>> 1000a66a
       int supstp_src;
 
       // Lagrangian domain extents
@@ -50,17 +46,6 @@
       unsigned long long sd_conc; 
 
       // max no. of super-droplets in the system
-<<<<<<< HEAD
-      // used to init sizes of containers
-      // should fit particles from sources
-      unsigned long long n_sd_max; 
-
-      // source parameters
-      // source distro per unit time
-      dry_distros_t src_dry_distros;
-      // number of SDs created per cell per source iteration
-      unsigned long long src_sd_conc;
-=======
       // should be enough to store particles from sources
       unsigned long long n_sd_max; 
 
@@ -70,7 +55,6 @@
       // number of SDs created per cell per source iteration
       unsigned long long src_sd_conc;
 
->>>>>>> 1000a66a
       // height up to which aerosol will be created
       // will be rounded to cell number - cells are supposed to be uniform
       real_t src_z1;
@@ -122,10 +106,7 @@
         rng_seed(44),
         terminal_velocity(vt_t::undefined),
         kernel(kernel_t::undefined),
-<<<<<<< HEAD
         dev_count(0),
-=======
->>>>>>> 1000a66a
         n_sd_max(0),
         src_sd_conc(0),
         src_z1(0)
