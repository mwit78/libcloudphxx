--- conflicted
+++ resolved
@@ -33,14 +33,8 @@
       // ctor with defaults (C++03 compliant) ...
       opts_t() : 
         adve(true), sedi(true), cond(true), coal(true), src(false),
-<<<<<<< HEAD
-        chem_dsl(false), chem_dsc(false), chem_rct(false),
-        RH_max(44), // :) (anything greater than 1.1 would be enough
-        chem_gas(chem_gas_n)
-=======
         chem_dsl(false), chem_dsc(false), chem_rct(false), chem_sys_cls(false),
         RH_max(44) // :) (anything greater than 1.1 would be enough
->>>>>>> 1000a66a
       {
       }
     };
