--- conflicted
+++ resolved
@@ -22,10 +22,6 @@
 opts_init.terminal_velocity = lgrngn.vt_t.beard
 opts_init.dt = 1
 opts_init.sd_conc_mean = 64
-<<<<<<< HEAD
-opts_init.terminal_velocity = lgrngn.vt_t.beard
-=======
->>>>>>> 4a9fe59c
 opts_init.rng_seed = 396
 
 print "nx =", opts_init.nx
