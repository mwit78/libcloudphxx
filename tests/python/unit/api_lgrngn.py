--- conflicted
+++ resolved
@@ -170,20 +170,11 @@
 opts_init.x1 = opts_init.nx * opts_init.dx
 
 prtcls = lgrngn.factory(backend, opts_init)
-<<<<<<< HEAD
-assert opts_init.nx == prtcls.opts_init.nx
-prtcls.init(th, rv, rhod) #TODO: test passing Cx, Cy, Cz here 
-prtcls.diag_sd_conc()
-assert len(frombuffer(prtcls.outbuf())) == opts_init.nz * opts_init.nx
-assert (frombuffer(prtcls.outbuf()) > 0).all()
-assert sum(frombuffer(prtcls.outbuf())) == opts_init.nz * opts_init.nx * opts_init.sd_conc
-=======
 try:
   prtcls.init(th, rv, rhod, Cx=Cx, Cy=Cz) 
   raise Exception("2D using Cx, Cy not reported!")
 except:
   pass
->>>>>>> 6a1a04a9
 
 for it in range(2):
   prtcls = lgrngn.factory(backend, opts_init)
@@ -230,14 +221,6 @@
   else:  
     prtcls.init(th, rv, rhod, Cx=Cx, Cy=Cy, Cz=Cz)
 
-<<<<<<< HEAD
-# 6 arg variant
-Cx = zeros((opts_init.nx+1, opts_init.ny+0, opts_init.nz+0), dtype=float64) #TODO: these dimensions are not checked...
-Cy = zeros((opts_init.nx+0, opts_init.ny+1, opts_init.nz+0), dtype=float64)
-Cz = zeros((opts_init.nx+0, opts_init.ny+0, opts_init.nz+1), dtype=float64)
-prtcls.step_sync(opts, th, rv, Cx=Cx, Cy=Cy, Cz=Cz)
-rain = prtcls.step_async(opts)
-=======
   prtcls.step_sync(opts, th, rv)
   prtcls.step_async(opts)
   prtcls.step_sync(opts, th, rv, rhod)
@@ -249,6 +232,5 @@
   print frombuffer(prtcls.outbuf())
   assert (frombuffer(prtcls.outbuf()) > 0).all()
   assert sum(frombuffer(prtcls.outbuf())) == opts_init.nz * opts_init.nx * opts_init.ny * opts_init.sd_conc
->>>>>>> 6a1a04a9
 
 #TODO: test profile vs. 3D array