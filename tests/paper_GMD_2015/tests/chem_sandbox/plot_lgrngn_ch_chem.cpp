--- conflicted
+++ resolved
@@ -90,11 +90,7 @@
       {
         auto chem = h5load(h5, plt, at * n["outfreq"]) / (M_O3<float>() * si::moles / si::kilograms) * 1e9;
         gp << "set title 'trace gas O_{3} conc. [mol/μg of dry air]'\n";
-<<<<<<< HEAD
-        //gp << "set cbrange [872.1 : 873.4]\n";
-=======
         //gp << "set cbrange [871.8 : 873.4]\n";
->>>>>>> 2806a1f9
         plot(gp, chem);
       }
       else if (plt == "H2O2g") 
