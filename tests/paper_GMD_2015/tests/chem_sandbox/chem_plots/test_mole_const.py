"""
Prints how many moles were depleted vs gained during the oxidation reaction
"""
import numpy   as np
import h5py    as h5
import sys
import math

# libcloudph++ bindings to python (to have access to library constants)
sys.path.insert(0, "../../../../../build/bindings/python/")
from libcloudphxx import common as cm

# path to directory with data
dir_path = '../../../build/tests/chem_sandbox/'

for case in ['case_base', 'case3', 'case4', 'case5', 'case6']:

    # open hdf5 files with data
<<<<<<< HEAD
    h5f_ini = h5.File(dir_path + 'out_' + case + '/timestep0000010000.h5', 'r')
    h5f_end = h5.File(dir_path + 'out_' + case + '/timestep0000011800.h5', 'r')
    h5f_cst = h5.File(dir_path + 'out_' + case + '/const.h5', 'r')

    # dry air density
=======
    h5f_ini = h5.File(dir_path + 'out_' + case + '/timestep0000010000.h5', 'r') # model after spinup
    h5f_end = h5.File(dir_path + 'out_' + case + '/timestep0000011800.h5', 'r') # model at the end of simulation
    h5f_cst = h5.File(dir_path + 'out_' + case + '/const.h5', 'r')              # constant rhod 

    # dry air density                ... see the comment in "how_effective.py" test
>>>>>>> 600d8e27
    rho_d   = h5f_cst["G"][:]
    # volume of grid cells
    dv = np.ones(shape=(76,76))
    dv[0,:]   = 0.5
    dv[-1,:]  = 0.5
    dv[:,0]   = 0.5
    dv[:,-1]  = 0.5
    dv[0,0]   = 0.25
    dv[-1,-1] = 0.25
    dv[0,-1]  = 0.25
    dv[-1,0]  = 0.25
    dv *= 20.

    #helper dict for chem names and molar mass
                 #name   gas molar mass   aqueous molar mass    label in hdf5     ini    spn   end
    help_dict = {
                'H2O2' : [cm.M_H2O2,      cm.M_H2O2,            'H2O2',            0,     0,    0],
                'O3'   : [cm.M_O3,        cm.M_O3,              'O3',              0,     0,    0],
                'SO2'  : [cm.M_SO2,       cm.M_SO2_H2O,         'S_IV',            0,     0,    0],
                'CO2'  : [cm.M_CO2,       cm.M_CO2_H2O,         'C_IV',            0,     0,    0],
                'NH3'  : [cm.M_NH3,       cm.M_NH3_H2O,         'N_III',           0,     0,    0],
                'HNO3' : [cm.M_HNO3,      cm.M_HNO3,            'N_V',             0,     0,    0],
                'H2SO4': [0,              cm.M_H2SO4,           'S_VI',            0,     0,    0]
                }
    
    # calulate the initial (after spin-up) and final number of moles and store them in dict
    for key, val in help_dict.iteritems():
        name1 = key + "g"
        if key == 'H2SO4':
            name2 = 'chem_S_VI_aq'
            ini_tab = h5f_ini[name2][:]
            end_tab = h5f_end[name2][:]

            # total moles
            ini = (ini_tab * rho_d * dv).sum() / val[1]
            end = (end_tab * rho_d * dv).sum() / val[1]
        else:
            name2 = "chem_" + val[2] + "_aq"
            # total moles
            ini = ((h5f_ini[name1][:] * rho_d * dv) / val[0] + (h5f_ini[name2][:] * rho_d * dv) / val[1]).sum()
            end = ((h5f_end[name1][:] * rho_d * dv) / val[0] + (h5f_end[name2][:] * rho_d * dv) / val[1]).sum()
 
        val[3] = ini
        val[5] = end

    # how many moles of H2O2, O3 and S_IV were depleted?
    depleted_O3   = help_dict['O3'][3]    - help_dict['O3'][5] 
    depleted_H2O2 = help_dict['H2O2'][3]  - help_dict['H2O2'][5] 
    depleted_SO2  = help_dict['SO2'][3]   - help_dict['SO2'][5] 
    # how many moles of S_VI were created?
    gained_S6     = help_dict['H2SO4'][5] - help_dict['H2SO4'][3]
    
    relative_error_1 = (depleted_O3 + depleted_H2O2 - gained_S6) / gained_S6 
    relative_error_2 = (depleted_SO2 - gained_S6) / gained_S6 

    print " "
    print "----------------- " + case +  " --------------------------"
    print "  "
    print "depleted O3 and H2O2          = ", depleted_O3 + depleted_H2O2
    print "depleted S4                   = ", depleted_SO2
    print "gained S6                     = ", gained_S6
    print "  "
    print "error in O3 + H2O2 in realtion to delta S6 = ", relative_error_1 * 100, " %"
    print "error in S_IV      in relation to delta S6 = ", relative_error_2 * 100, " %"<|MERGE_RESOLUTION|>--- conflicted
+++ resolved
@@ -16,19 +16,11 @@
 for case in ['case_base', 'case3', 'case4', 'case5', 'case6']:
 
     # open hdf5 files with data
-<<<<<<< HEAD
-    h5f_ini = h5.File(dir_path + 'out_' + case + '/timestep0000010000.h5', 'r')
-    h5f_end = h5.File(dir_path + 'out_' + case + '/timestep0000011800.h5', 'r')
-    h5f_cst = h5.File(dir_path + 'out_' + case + '/const.h5', 'r')
-
-    # dry air density
-=======
     h5f_ini = h5.File(dir_path + 'out_' + case + '/timestep0000010000.h5', 'r') # model after spinup
     h5f_end = h5.File(dir_path + 'out_' + case + '/timestep0000011800.h5', 'r') # model at the end of simulation
     h5f_cst = h5.File(dir_path + 'out_' + case + '/const.h5', 'r')              # constant rhod 
 
     # dry air density                ... see the comment in "how_effective.py" test
->>>>>>> 600d8e27
     rho_d   = h5f_cst["G"][:]
     # volume of grid cells
     dv = np.ones(shape=(76,76))
