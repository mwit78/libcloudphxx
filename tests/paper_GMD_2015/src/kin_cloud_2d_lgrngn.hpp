#pragma once

#include "kin_cloud_2d_common.hpp"
#include "outmom.hpp"

#include <libcloudph++/lgrngn/factory.hpp>

#if defined(STD_FUTURE_WORKS)
#  include <future>
#endif

// @brief a minimalistic kinematic cloud model with lagrangian microphysics
//        built on top of the mpdata_2d solver (by extending it with
//        custom hook_ante_loop() and hook_post_step() methods)
template <class ct_params_t>
class kin_cloud_2d_lgrngn : public kin_cloud_2d_common<ct_params_t>
{
  // note: lgrngn has no rhs terms - just adjustments (but there might be extrinsic rhs terms)

  public:
  using ix = typename ct_params_t::ix;
  using real_t = typename ct_params_t::real_t;

  protected:
  using parent_t = kin_cloud_2d_common<ct_params_t>; 

  // member fields
  std::unique_ptr<libcloudphxx::lgrngn::particles_proto_t<real_t>> prtcls;

  bool coal, sedi;

  // helper methods
  void diag()
  {
    assert(this->rank == 0);

    // recording super-droplet concentration per grid cell 
    prtcls->diag_sd_conc();
    this->record_aux("sd_conc", prtcls->outbuf());
   
    // recording requested statistical moments
    {
      // dry
      int rng_num = 0;

      for (auto &rng_moms : params.out_dry)
      {
        auto &rng(rng_moms.first);
        prtcls->diag_dry_rng(rng.first / si::metres, rng.second / si::metres);
        for (auto &mom : rng_moms.second)
        {
          prtcls->diag_dry_mom(mom);
          this->record_aux(aux_name("rd", rng_num, mom), prtcls->outbuf());
        }
        rng_num++;
      }
    }
    {
      // wet
      int rng_num = 0;
      for (auto &rng_moms : params.out_wet)
      {
        auto &rng(rng_moms.first);
        prtcls->diag_wet_rng(rng.first / si::metres, rng.second / si::metres);
        for (auto &mom : rng_moms.second)
        {
          prtcls->diag_wet_mom(mom);
          this->record_aux(aux_name("rw", rng_num, mom), prtcls->outbuf());
        }
        rng_num++;
      }
    }
  } 

  libcloudphxx::lgrngn::arrinfo_t<real_t> make_arrinfo(
    typename parent_t::arr_t arr
  ) {
    return libcloudphxx::lgrngn::arrinfo_t<real_t>(
      arr.dataZero(), 
      arr.stride().data()
    );
  }

  std::string aux_name(
    const std::string pfx, 
    const int rng,
    const int mom
  )
  { 
    std::ostringstream tmp;
    tmp << pfx << "_rng" << std::setw(3) << std::setfill('0') << rng << "_mom" << mom;
    return tmp.str();
  }

  protected:

  bool get_rain() { return params.cloudph_opts.coal && params.cloudph_opts.sedi; }
  void set_rain(bool val) 
  {
      params.cloudph_opts.coal = val ? coal : false;
      params.cloudph_opts.sedi = val ? sedi : false;
      params.cloudph_opts.RH_max = val ? 44 : 1.01; // 1% limit during spinup // TODO: specify it somewhere else, dup in blk_2m
  };

  // deals with initial supersaturation
  void hook_ante_loop(int nt)
  {
    coal = params.cloudph_opts.coal;
    sedi = params.cloudph_opts.sedi;

    parent_t::hook_ante_loop(nt); 

    // TODO: barrier?
    if (this->rank == 0) 
    {
      //save all setup parameters as attributes of setup dataset in 'const.h5' file
      this->record_aux_const("th_0",     this->setup.th_0 / si::kelvins);
      this->record_aux_const("rv_0",     this->setup.rv_0);
      this->record_aux_const("p_0",      this->setup.p_0 / si::pascals);
      this->record_aux_const("w_max",    this->setup.w_max * si::seconds / si::metres);
      this->record_aux_const("z_0",      this->setup.z_0 / si::metres);
      this->record_aux_const("X",        this->setup.X / si::metres);
      this->record_aux_const("Z",        this->setup.Z / si::metres);
      this->record_aux_const("dt",       this->setup.dt / si::seconds);
      this->record_aux_const("mean_rd1", this->setup.mean_rd1 / si::metres);
      this->record_aux_const("mean_rd2", this->setup.mean_rd2 / si::metres);
      this->record_aux_const("sdev_rd1", this->setup.sdev_rd1);
      this->record_aux_const("sdev_rd2", this->setup.sdev_rd2);
      this->record_aux_const("n1_stp",   this->setup.n1_stp * si::cubic_metres);
      this->record_aux_const("n2_stp",   this->setup.n2_stp * si::cubic_metres);
      this->record_aux_const("kappa",    this->setup.kappa);

      assert(params.backend != -1);
      assert(params.dt != 0); 

      // async does not make sense without CUDA
      if (params.backend != libcloudphxx::lgrngn::CUDA  && params.backend!= libcloudphxx::lgrngn::multi_CUDA) params.async = false;

      params.cloudph_opts_init.dt = params.dt; // advection timestep = microphysics timestep
      params.cloudph_opts_init.dx = params.dx;
      params.cloudph_opts_init.dz = params.dz;


      // libmpdata++'s grid interpretation
      params.cloudph_opts_init.x0 = params.dx / 2;
      params.cloudph_opts_init.z0 = params.dz / 2;
      params.cloudph_opts_init.x1 = (this->mem->grid_size[0].length() - .5) * params.dx;
      params.cloudph_opts_init.z1 = (this->mem->grid_size[1].length() - .5) * params.dz;

      prtcls.reset(libcloudphxx::lgrngn::factory<real_t>(
        (libcloudphxx::lgrngn::backend_t)params.backend, 
        params.cloudph_opts_init
      ));

      {
        using libmpdataxx::arakawa_c::h;
        // temporarily Cx & Cz are multiplied by rhod ...
        auto 
          Cx = this->mem->GC[0](
            this->mem->grid_size[0]^h, 
            this->mem->grid_size[1]
          ).reindex({0,0}).copy(),
          Cz = this->mem->GC[1](
            this->mem->grid_size[0], 
            this->mem->grid_size[1]^h
          ).reindex({0,0}).copy();

        // ... and now dividing them by rhod (z=0 is located at j=1/2)
        {
          blitz::secondIndex j;
          Cx /= config::rhod(this->setup)(   j     * this->dj);
          Cz /= config::rhod(this->setup)((j - .5) * this->dj);
        }

	prtcls->init(
	  make_arrinfo(this->mem->advectee(ix::th)),
	  make_arrinfo(this->mem->advectee(ix::rv)),
	  make_arrinfo(this->mem->g_factor()),
	  make_arrinfo(Cx),
          libcloudphxx::lgrngn::arrinfo_t<real_t>(),
	  make_arrinfo(Cz)
	); 
      }

      // writing diagnostic data for the initial condition
      diag();
    }
    // TODO: barrier?
  }

#if defined(STD_FUTURE_WORKS)
  std::future<real_t> ftr;
#endif

  // 
  void hook_post_step()
  {
    parent_t::hook_post_step(); // includes output

    this->mem->barrier();

    if (this->rank == 0) 
    {
      // assuring previous async step finished ...
#if defined(STD_FUTURE_WORKS)
      if (
        params.async && 
        this->timestep != 0 && // ... but not in first timestep ...
<<<<<<< HEAD
        ((this->timestep - 1) % this->outfreq != 0 /*&& (this->timestep -1) >= params.spinup*/) // ... and not after diag call
=======
        ((this->timestep - 1) % this->outfreq != 0) // ... and not after diag call
        //!((this->timestep-1) == 0 || ((this->timestep-1) % this->outfreq == 0 && (this->timestep-1) >= this->spinup)) // .. and not after diag
>>>>>>> e63da0ab
      ) {
        assert(ftr.valid());
        ftr.get();
      } else assert(!ftr.valid());
#endif

      // running synchronous stuff
      prtcls->step_sync(
        params.cloudph_opts,
        make_arrinfo(this->mem->advectee(ix::th)),
        make_arrinfo(this->mem->advectee(ix::rv))
      ); 

      // running asynchronous stuff
      {
        using libcloudphxx::lgrngn::particles_t;
        using libcloudphxx::lgrngn::CUDA;
        using libcloudphxx::lgrngn::multi_CUDA;

#if defined(STD_FUTURE_WORKS)
        if (params.async)
        {
          assert(!ftr.valid());

          if(params.backend == multi_CUDA)
            ftr = std::async(
              std::launch::async, 
              &particles_t<real_t, multi_CUDA>::step_async, 
              dynamic_cast<particles_t<real_t, multi_CUDA>*>(prtcls.get()),
              params.cloudph_opts
            );
          else if(params.backend == CUDA)
            ftr = std::async(
              std::launch::async, 
              &particles_t<real_t, CUDA>::step_async, 
              dynamic_cast<particles_t<real_t, CUDA>*>(prtcls.get()),
              params.cloudph_opts
            );
          assert(ftr.valid());
        } else 
#endif
          prtcls->step_async(params.cloudph_opts);
      }

      // performing diagnostics
<<<<<<< HEAD
      if (this->timestep % this->outfreq == 0 /*&& this->timestep >= params.spinup*/) 
=======
      //if (this->timestep == 0 || (this->timestep % this->outfreq == 0 && this->timestep >= this->spinup))
      if (this->timestep % this->outfreq == 0) 
>>>>>>> e63da0ab
      { 
#if defined(STD_FUTURE_WORKS)
        if (params.async)
        {
          assert(ftr.valid());
          ftr.get();
        }
#endif
        diag();
      }
    }

    this->mem->barrier();
  }

  public:

  struct rt_params_t : parent_t::rt_params_t 
  { 
    int backend = -1;
    bool async = true;
    libcloudphxx::lgrngn::opts_t<real_t> cloudph_opts;
    libcloudphxx::lgrngn::opts_init_t<real_t> cloudph_opts_init;
    outmom_t<real_t> out_dry, out_wet;
  };

  protected:

  // per-thread copy of params
  rt_params_t params;

  public:

  // ctor
  kin_cloud_2d_lgrngn( 
    typename parent_t::ctor_args_t args, 
    const rt_params_t &p
  ) : 
    parent_t(args, p),
    params(p)
  {
    // delaying any initialisation to ante_loop as rank() does not function within ctor! // TODO: not anymore!!!
    // TODO: equip rank() in libmpdata with an assert() checking if not in serial block
  }  
};<|MERGE_RESOLUTION|>--- conflicted
+++ resolved
@@ -206,12 +206,8 @@
       if (
         params.async && 
         this->timestep != 0 && // ... but not in first timestep ...
-<<<<<<< HEAD
-        ((this->timestep - 1) % this->outfreq != 0 /*&& (this->timestep -1) >= params.spinup*/) // ... and not after diag call
-=======
         ((this->timestep - 1) % this->outfreq != 0) // ... and not after diag call
         //!((this->timestep-1) == 0 || ((this->timestep-1) % this->outfreq == 0 && (this->timestep-1) >= this->spinup)) // .. and not after diag
->>>>>>> e63da0ab
       ) {
         assert(ftr.valid());
         ftr.get();
@@ -257,12 +253,8 @@
       }
 
       // performing diagnostics
-<<<<<<< HEAD
-      if (this->timestep % this->outfreq == 0 /*&& this->timestep >= params.spinup*/) 
-=======
       //if (this->timestep == 0 || (this->timestep % this->outfreq == 0 && this->timestep >= this->spinup))
       if (this->timestep % this->outfreq == 0) 
->>>>>>> e63da0ab
       { 
 #if defined(STD_FUTURE_WORKS)
         if (params.async)
