--- conflicted
+++ resolved
@@ -35,10 +35,7 @@
     ("backend", po::value<std::string>()->required() , "one of: CUDA, OpenMP, serial")
     ("async", po::value<bool>()->default_value(true), "use CPU for advection while GPU does micro (ignored if backend != CUDA)")
     ("sd_conc", po::value<unsigned long long>()->required() , "super-droplet number per grid cell (unsigned long long)")
-<<<<<<< HEAD
-=======
     ("src_sd_conc", po::value<unsigned long long>()->required() , "super-droplet number per grid cell added in source (unsigned long long)")
->>>>>>> 360188dd
     // processes
     ("adve", po::value<bool>()->default_value(rt_params.cloudph_opts.adve) , "particle advection     (1=on, 0=off)")
     ("sedi", po::value<bool>()->default_value(rt_params.cloudph_opts.sedi) , "particle sedimentation (1=on, 0=off)")
@@ -68,11 +65,8 @@
   rt_params.async = vm["async"].as<bool>();
 
   rt_params.cloudph_opts_init.sd_conc = vm["sd_conc"].as<unsigned long long>();
-<<<<<<< HEAD
-=======
   rt_params.cloudph_opts_init.src_sd_conc = vm["src_sd_conc"].as<unsigned long long>();
   rt_params.cloudph_opts_init.n_sd_max = vm["sd_conc"].as<unsigned long long>() * nx * nz * 10;
->>>>>>> 360188dd
   rt_params.cloudph_opts_init.nx = nx;
   rt_params.cloudph_opts_init.nz = nz;
   boost::assign::ptr_map_insert<
