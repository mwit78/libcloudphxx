/** 
 * @file
 * @copyright University of Warsaw
 * @section LICENSE
 * GPLv3+ (see the COPYING file or http://www.gnu.org/licenses/)
 */

#pragma once

// command-line option handling
#include <boost/program_options/options_description.hpp>
#include <boost/program_options/variables_map.hpp>
#include <boost/program_options/parsers.hpp>

#include "icmw8_case1.hpp"

namespace po = boost::program_options;

// some globals for option handling
int ac; 
char** av; // TODO: write it down to a file as in icicle ... write the default (i.e. not specified) values as well!
po::options_description opts_main("General options"); 

void handle_opts(
  po::options_description &opts_micro,
  po::variables_map &vm 
)
{
  opts_main.add(opts_micro);
  po::store(po::parse_command_line(ac, av, opts_main), vm); // could be exchanged with a config file parser

  // hendling the "help" option
  if (vm.count("help"))
  {
    std::cout << opts_main;
    exit(EXIT_SUCCESS);
  }
  po::notify(vm); // includes checks for required options
}

template<class real_t, class setup_t>
void setopts_common(
  setup_t &setup
)
{ // default values are taken from 8th ICMW case 1 by Wojciech Grabowski)
  po::options_description opts("setup options");
  opts.add_options()
    ("th_0",     po::value<real_t>()->default_value(289),      "th_0")
    ("rv_0",     po::value<real_t>()->default_value(7.5e-3),   "rv_0")
    ("p_0",      po::value<real_t>()->default_value(101500),   "p_0")
    ("w_max",    po::value<real_t>()->default_value(.6),       "w_max")
    ("z_0",      po::value<real_t>()->default_value(0),        "z_0")
    ("Z",        po::value<real_t>()->default_value(1500),     "Z")
    ("X",        po::value<real_t>()->default_value(1500),     "X")
    ("dt",       po::value<real_t>()->default_value(1),        "dt")
    ("mean_rd1", po::value<real_t>()->default_value(0.02e-6),  "mean_rd1")
    ("mean_rd2", po::value<real_t>()->default_value(0.075e-6), "mean_rd2")
    ("sdev_rd1", po::value<real_t>()->default_value(1.4),      "sdev_rd1")
    ("sdev_rd2", po::value<real_t>()->default_value(1.6),      "sdev_rd2")
    ("n1_stp",   po::value<real_t>()->default_value(60e6),     "n1_stp")
    ("n2_stp",   po::value<real_t>()->default_value(40e6),     "n2_stp")
    ("kappa",    po::value<real_t>()->default_value(.61),      "kappa")
    ("chem_b",   po::value<real_t>()->default_value(.55),      "chem_b")
<<<<<<< HEAD
    ("tau_rlx",  po::value<real_t>()->default_value(300),      "tau_rlx")
    ("z_rlx",    po::value<real_t>()->default_value(200),      "z_rlx")
=======
    ("chem_rho", po::value<real_t>()->default_value(1.8e3),    "chem_rho")
    ("tau_rlx",  po::value<real_t>()->default_value(300),      "tau_rlx")
    ("z_rlx",    po::value<real_t>()->default_value(200),      "z_rlx")
    ("SO2_g_0",  po::value<real_t>()->default_value(0),        "SO2_g_0")
    ("O3_g_0",   po::value<real_t>()->default_value(0),        "O3_g_0")
    ("H2O2_g_0", po::value<real_t>()->default_value(0),        "H2O2_g_0")
    ("CO2_g_0",  po::value<real_t>()->default_value(0),        "CO2_g_0")
    ("HNO3_g_0", po::value<real_t>()->default_value(0),        "HNO3_g_0")
    ("NH3_g_0",  po::value<real_t>()->default_value(0),        "NH3_g_0")
>>>>>>> d6840e05
  ;
  po::variables_map vm;

  opts_main.add(opts);
  po::store(po::command_line_parser(ac, av).options(opts_main).allow_unregistered().run(), vm); // ignores unknown

  setup.th_0     = vm["th_0"].as<real_t>() * si::kelvins;
  setup.rv_0     = vm["rv_0"].as<real_t>();
  setup.p_0      = vm["p_0"].as<real_t>() * si::pascals;
  setup.w_max    = vm["w_max"].as<real_t>() * si::metres_per_second;
  setup.z_0      = vm["z_0"].as<real_t>() * si::metres;
  setup.Z        = vm["Z"].as<real_t>() * si::metres;
  setup.X        = vm["X"].as<real_t>() * si::metres;
  setup.dt       = vm["dt"].as<real_t>() * si::seconds;
  setup.mean_rd1 = vm["mean_rd1"].as<real_t>() * si::metres;
  setup.mean_rd2 = vm["mean_rd2"].as<real_t>() * si::metres;
  setup.sdev_rd1 = vm["sdev_rd1"].as<real_t>();
  setup.sdev_rd2 = vm["sdev_rd2"].as<real_t>();
  setup.n1_stp   = vm["n1_stp"].as<real_t>() / si::cubic_metres;
  setup.n2_stp   = vm["n2_stp"].as<real_t>() / si::cubic_metres;
  setup.kappa    = vm["kappa"].as<real_t>();
  setup.chem_b   = vm["chem_b"].as<real_t>();
<<<<<<< HEAD
  setup.tau_rlx  = vm["tau_rlx"].as<real_t>() * si::seconds;
  setup.z_rlx    = vm["z_rlx"].as<real_t>() * si::metres;
}
=======
  setup.chem_rho = vm["chem_rho"].as<real_t>() * si::kilograms / si::cubic_metres;
  setup.tau_rlx  = vm["tau_rlx"].as<real_t>() * si::seconds;
  setup.z_rlx    = vm["z_rlx"].as<real_t>() * si::metres;
  setup.SO2_g_0  = vm["SO2_g_0"].as<real_t>();
  setup.O3_g_0   = vm["O3_g_0"].as<real_t>();
  setup.H2O2_g_0 = vm["H2O2_g_0"].as<real_t>();
  setup.CO2_g_0  = vm["CO2_g_0"].as<real_t>();
  setup.HNO3_g_0 = vm["HNO3_g_0"].as<real_t>();
  setup.NH3_g_0  = vm["NH3_g_0"].as<real_t>();
}
>>>>>>> d6840e05
<|MERGE_RESOLUTION|>--- conflicted
+++ resolved
@@ -61,10 +61,6 @@
     ("n2_stp",   po::value<real_t>()->default_value(40e6),     "n2_stp")
     ("kappa",    po::value<real_t>()->default_value(.61),      "kappa")
     ("chem_b",   po::value<real_t>()->default_value(.55),      "chem_b")
-<<<<<<< HEAD
-    ("tau_rlx",  po::value<real_t>()->default_value(300),      "tau_rlx")
-    ("z_rlx",    po::value<real_t>()->default_value(200),      "z_rlx")
-=======
     ("chem_rho", po::value<real_t>()->default_value(1.8e3),    "chem_rho")
     ("tau_rlx",  po::value<real_t>()->default_value(300),      "tau_rlx")
     ("z_rlx",    po::value<real_t>()->default_value(200),      "z_rlx")
@@ -74,7 +70,6 @@
     ("CO2_g_0",  po::value<real_t>()->default_value(0),        "CO2_g_0")
     ("HNO3_g_0", po::value<real_t>()->default_value(0),        "HNO3_g_0")
     ("NH3_g_0",  po::value<real_t>()->default_value(0),        "NH3_g_0")
->>>>>>> d6840e05
   ;
   po::variables_map vm;
 
@@ -97,11 +92,6 @@
   setup.n2_stp   = vm["n2_stp"].as<real_t>() / si::cubic_metres;
   setup.kappa    = vm["kappa"].as<real_t>();
   setup.chem_b   = vm["chem_b"].as<real_t>();
-<<<<<<< HEAD
-  setup.tau_rlx  = vm["tau_rlx"].as<real_t>() * si::seconds;
-  setup.z_rlx    = vm["z_rlx"].as<real_t>() * si::metres;
-}
-=======
   setup.chem_rho = vm["chem_rho"].as<real_t>() * si::kilograms / si::cubic_metres;
   setup.tau_rlx  = vm["tau_rlx"].as<real_t>() * si::seconds;
   setup.z_rlx    = vm["z_rlx"].as<real_t>() * si::metres;
@@ -111,5 +101,4 @@
   setup.CO2_g_0  = vm["CO2_g_0"].as<real_t>();
   setup.HNO3_g_0 = vm["HNO3_g_0"].as<real_t>();
   setup.NH3_g_0  = vm["NH3_g_0"].as<real_t>();
-}
->>>>>>> d6840e05
+}