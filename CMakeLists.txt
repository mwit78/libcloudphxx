cmake_minimum_required(VERSION 2.8.11) # for target_include_directories
project(libcloudph++ CXX C)

# using include() istead of find_package(libcloudph++) to use local CMake code
# and not the system-installed one
include(${CMAKE_SOURCE_DIR}/libcloudph++-config.cmake)
if (NOT libcloudphxx_FOUND)
  message(FATAL_ERROR "local libcloudph++-config.cmake not found!")
endif()

# pointing to local headers
set(CMAKE_CXX_FLAGS "-I${CMAKE_SOURCE_DIR}/include ${CMAKE_CXX_FLAGS}")

# enabling additional warnings
set(CMAKE_CXX_FLAGS "${CMAKE_CXX_FLAGS} -Wextra")

if(CMAKE_BUILD_TYPE STREQUAL "Debug")
  set(CMAKE_CXX_FLAGS_DEBUG "${libcloudphxx_CXX_FLAGS_DEBUG} -DTHRUST_DEBUG")
elseif(CMAKE_BUILD_TYPE STREQUAL "RelWithDebInfo")
  set(CMAKE_CXX_FLAGS_RELWITHDEBINFO "${libcloudphxx_CXX_FLAGS_RELWITHDEBINFO}")
else()
  set(CMAKE_CXX_FLAGS "${CMAKE_CXX_FLAGS} ${libcloudphxx_CXX_FLAGS_RELEASE} -Winline")
  set(CMAKE_CXX_FLAGS_RELEASE "")
endif()

############################################################################################
# Thrust
include(CheckCXXSourceCompiles)
check_cxx_source_compiles("
    #define THRUST_DEVICE_SYSTEM THRUST_DEVICE_SYSTEM_CPP
    #include <thrust/version.h>
    int main() {}
  " THRUST_FOUND)
if (NOT THRUST_FOUND)
  message(FATAL_ERROR "Thrust library not found. 

* To install Thrust, please try:
*   Debian/Ubuntu: sudo apt-get install libthrust-dev
*   Fedora: TODO
*   Homebrew: TODO
  ")
endif()

############################################################################################
# CUDA
find_package(CUDA QUIET)
if (NOT CUDA_FOUND)
  message(STATUS "CUDA not found. 

* CUDA support will not be compiled.
* To install CUDA, please try:
*   Debian/Ubuntu: sudo apt-get install nvidia-cuda-toolkit
*   Fedora: TODO
*   Homebrew: TODO
  ")
endif()

set(CUDA_PROPAGATE_HOST_FLAGS OFF) # -std=c++11 will not work

if (CUDA_FOUND)
  # trying to figure out compute capability of the current 
  message(STATUS "Trying to obtain CUDA capability of local hardware...")
  set(pfx "compute cabability check")
  execute_process(COMMAND "mktemp" "-d" "/tmp/tmp.XXX" RESULT_VARIABLE status OUTPUT_VARIABLE tmpdir)
  if (NOT status EQUAL 0) 
    message(FATAL_ERROR "${pfx}: mkdtemp failed")
  endif()
  file(WRITE "${tmpdir}/test.cu" "
    #include <iostream>

    int main() 
    {
      cudaDeviceProp prop; 
      cudaError_t err = cudaGetDeviceProperties(&prop, 0); 
      if (err == cudaSuccess)
        std::cout << prop.major << prop.minor;
      else
      {
        std::cerr << cudaGetErrorString(err);
        std::cout << \"?\";
      }
    }
  ")
  execute_process(COMMAND "${CUDA_TOOLKIT_ROOT_DIR}/bin/nvcc" "test.cu" WORKING_DIRECTORY ${tmpdir} RESULT_VARIABLE status ERROR_VARIABLE msg)
  if (NOT status EQUAL 0) 
    message(FATAL_ERROR "${pfx}: nvcc failed\n ${msg}")
  endif()
  execute_process(COMMAND "./a.out" WORKING_DIRECTORY ${tmpdir} RESULT_VARIABLE status OUTPUT_VARIABLE msg)
  if (NOT status EQUAL 0)
    message(FATAL_ERROR "${pfx}: test program failed")
  endif()
  message(STATUS "CUDA capability: ${msg}")
  if (msg STREQUAL "?")
    set (msg "20")
    message(STATUS "CUDA capability check failed, assuming a default of ${msg}")
  endif()
  set(CUDA_NVCC_FLAGS "${CUDA_NVCC_FLAGS} --gpu-code=sm_${msg}")
  if (msg EQUAL "21") # see https://devtalk.nvidia.com/default/topic/606195/-solved-nvcc-fatal-unsupported-gpu-architecture-compute_21-/
    set(msg "20")
  endif()
  set(CUDA_NVCC_FLAGS "${CUDA_NVCC_FLAGS} --gpu-architecture=compute_${msg}")
  unset(pfx)
  unset(tmpdir)
  unset(msg)
  unset(status)

  set(CUDA_NVCC_FLAGS "${CUDA_NVCC_FLAGS} -I${CMAKE_SOURCE_DIR}/include")
  
  # Release with debug info mode cuda flags
  if(CMAKE_BUILD_TYPE STREQUAL "RelWithDebInfo")
    set(CUDA_NVCC_FLAGS "${CUDA_NVCC_FLAGS} -O3 -use_fast_math
        -Xcompiler=-Ofast,-march=native,-fopenmp")
  # Debug mode cuda flags
  elseif(CMAKE_BUILD_TYPE STREQUAL "Debug")
    set(CUDA_NVCC_FLAGS "${CUDA_NVCC_FLAGS} -g -DTHRUST_DEBUG -lineinfo
        \"-DBOOST_NOINLINE=__attribute__((noinline))\" -Xcompiler=-fopenmp,-g,-rdynamic")  
  # Release mode cuda flags
  else()
    set(CUDA_NVCC_FLAGS "${CUDA_NVCC_FLAGS} -DNDEBUG -O3 -use_fast_math
        -Xcompiler=-Ofast,-march=native,-DNDEBUG,-fopenmp")
  endif()

  add_definitions(-DCUDA_FOUND)
endif()

############################################################################################
# BOOST ODEINT VERSION TEST
message(STATUS "Testing if Boost ODEINT version >= 1.58")
set(pfx "boost odeint check")
execute_process(COMMAND "mktemp" "-d" "/tmp/tmp.XXX" RESULT_VARIABLE status OUTPUT_VARIABLE tmpdir)
if (NOT status EQUAL 0) 
  message(FATAL_ERROR "${pfx}: mkdtemp failed")
endif()
file(WRITE "${tmpdir}/test.cpp" "
  #define THRUST_DEVICE_SYSTEM THRUST_DEVICE_SYSTEM_CPP
  
  #include <thrust/system/cpp/vector.h>

  #include <boost/numeric/odeint.hpp>
  #include <boost/numeric/odeint/external/thrust/thrust_algebra.hpp>
  #include <boost/numeric/odeint/external/thrust/thrust_operations.hpp>
  #include <boost/numeric/odeint/external/thrust/thrust_resize.hpp>
  
  struct rhs 
  {
    void operator()(
      const thrust::cpp::vector<float> &psi,
      thrust::cpp::vector<float> &dot_psi,
      const float /* t */
    )  
    {
    }  
  };
  
  int main() 
  { 
    boost::numeric::odeint::euler<
      thrust::cpp::vector<float>, // state_type
      float,                      // value_type
      thrust::cpp::vector<float>, // deriv_type
      float,                      // time_type
      boost::numeric::odeint::thrust_algebra,
      boost::numeric::odeint::thrust_operations 
    > chem_stepper;
  
    thrust::cpp::vector<float> v(11);
    chem_stepper.do_step(rhs(), v, 0, 1);
  }
")
<<<<<<< HEAD
execute_process(COMMAND "${CMAKE_CXX_COMPILER}" "test.cpp" "-I${Boost_INCLUDE_DIR}" WORKING_DIRECTORY ${tmpdir} RESULT_VARIABLE status ERROR_VARIABLE msg)
=======

execute_process(COMMAND "${CMAKE_CXX_COMPILER}" "test.cpp" WORKING_DIRECTORY ${tmpdir} RESULT_VARIABLE status ERROR_VARIABLE msg)
>>>>>>> 77490380
if (NOT status EQUAL 0) 
  message(FATAL_ERROR "${pfx}: c++ compiler failed\n ${msg}")
endif()
execute_process(COMMAND "./a.out" WORKING_DIRECTORY ${tmpdir} RESULT_VARIABLE status OUTPUT_VARIABLE msg)
if (NOT status EQUAL 0)
  message(FATAL_ERROR "${pfx}: test program failed, install Boost odeint version >= 1.58")
endif()
unset(pfx)
unset(tmpdir)
unset(msg)
unset(status)

# generate a header file with git revision id
if (EXISTS "${CMAKE_SOURCE_DIR}/.git")
  add_custom_target(git_revision.h
   git log -1 "--format=format:#define GIT_REVISION \"%H\"%n" HEAD > include/libcloudph++/git_revision.h
   WORKING_DIRECTORY ${CMAKE_SOURCE_DIR} VERBATIM
  )
endif()

add_subdirectory(src) 

enable_testing()
add_subdirectory(tests)

add_subdirectory(include) 
add_subdirectory(bindings) 

install(
  FILES
    libcloudph++-config.cmake
  DESTINATION
    share/libcloudph++
)<|MERGE_RESOLUTION|>--- conflicted
+++ resolved
@@ -167,12 +167,7 @@
     chem_stepper.do_step(rhs(), v, 0, 1);
   }
 ")
-<<<<<<< HEAD
 execute_process(COMMAND "${CMAKE_CXX_COMPILER}" "test.cpp" "-I${Boost_INCLUDE_DIR}" WORKING_DIRECTORY ${tmpdir} RESULT_VARIABLE status ERROR_VARIABLE msg)
-=======
-
-execute_process(COMMAND "${CMAKE_CXX_COMPILER}" "test.cpp" WORKING_DIRECTORY ${tmpdir} RESULT_VARIABLE status ERROR_VARIABLE msg)
->>>>>>> 77490380
 if (NOT status EQUAL 0) 
   message(FATAL_ERROR "${pfx}: c++ compiler failed\n ${msg}")
 endif()
