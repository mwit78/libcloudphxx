--- conflicted
+++ resolved
@@ -5,14 +5,6 @@
 mkdir build 
 cd build
 #if [[ $TRAVIS_OS_NAME == 'linux' && $CXX == 'clang++' ]]; then cmake ../; fi 
-
-<<<<<<< HEAD
-# find python paths, taken from 
-# https://github.com/breannansmith/scisim/blob/master/.travis.yml
-if [[ "$TRAVIS_OS_NAME" == "osx" ]]; then PY_INC=`python-config --includes | grep -o '\-I[^ ]*' | head -n 1 | cut -c 3-` ; fi
-if [[ "$TRAVIS_OS_NAME" == "osx" ]]; then PY_LIB=`python-config --ldflags | grep -o '\-L[^ ]*' | head -n 1 | cut -c 3- | xargs -I % find % -name libpython*.dylib` ; fi
-=======
->>>>>>> 05149125
 if [[ $TRAVIS_OS_NAME == 'osx' ]]; then cmake .. -DPYTHON_LIBRARY=${PY_LIB} -DPYTHON_INCLUDE_DIR=${PY_INC}; fi
 
 # make with RelWithDebInfo to have high optimization with asserts on
