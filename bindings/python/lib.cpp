// Python binding for libcloudph++
//
// author[s]: Sylwester Arabas, Dorota Jarecka
// licensing: GPU GPL v3
// copyright: University of Warsaw
//
// written with a lot of help from:
// - http://www.boost.org/doc/libs/1_55_0/libs/python/doc/tutorial/doc/html/python/exposing.html
// - http://isolation-nation.blogspot.com/2008/09/packages-in-python-extension-modules.html

#include <libcloudph++/git_revision.h>

#include "util.hpp"
#include "blk_1m.hpp"
#include "blk_2m.hpp"
#include "lgrngn.hpp"
#include "common.hpp"

BOOST_PYTHON_MODULE(libcloudphxx)
{
  namespace bp = boost::python;
  using namespace libcloudphxx::python;

  using real_t = double;
  using arr_t = blitz::Array<real_t, 1>;

  bp::numeric::array::set_module_and_type("numpy", "ndarray");

  // specify that this module is actually a package
  bp::object package = bp::scope();
  package.attr("__path__") = "libcloudphxx";

  // exposing git revision id
  package.attr("git_revision") = GIT_REVISION;

  // common stuff
  {
    std::string nested_name = bp::extract<std::string>(bp::scope().attr("__name__") + ".common");
    bp::object nested_module(bp::handle<>(bp::borrowed(PyImport_AddModule(nested_name.c_str()))));
    bp::scope().attr("common") = nested_module;
    bp::scope parent = nested_module;

    bp::scope().attr("R") = (real_t) (cmn::moist_air::kaBoNA<real_t>() / si::joules * si::kelvins * si::moles);
    bp::scope().attr("R_d") = (real_t) (cmn::moist_air::R_d<real_t>() / si::joules * si::kilograms * si::kelvins);
    bp::scope().attr("R_v") = (real_t) (cmn::moist_air::R_v<real_t>() / si::joules * si::kilograms * si::kelvins);
    bp::scope().attr("c_pd") = (real_t) (cmn::moist_air::c_pd<real_t>() / si::joules * si::kilograms * si::kelvins);
    bp::scope().attr("c_pv") = (real_t) (cmn::moist_air::c_pv<real_t>() / si::joules * si::kilograms * si::kelvins);
    bp::scope().attr("g") = (real_t) (cmn::earth::g<real_t>() / si::metres * si::seconds * si::seconds);
    bp::scope().attr("p_1000") = (real_t) (cmn::theta_std::p_1000<real_t>() / si::pascals);
    bp::scope().attr("eps") = (real_t) (cmn::moist_air::eps<real_t>());
    bp::scope().attr("rho_w") = (real_t) (cmn::moist_air::rho_w<real_t>() * si::cubic_metres / si::kilograms);

    bp::scope().attr("M_SO2")   = (real_t) (cmn::molar_mass::M_SO2<real_t>()   * si::moles / si::kilograms);
    bp::scope().attr("M_H2O2")  = (real_t) (cmn::molar_mass::M_H2O2<real_t>()  * si::moles / si::kilograms);
    bp::scope().attr("M_O3")    = (real_t) (cmn::molar_mass::M_O3<real_t>()    * si::moles / si::kilograms);
    bp::scope().attr("M_H")     = (real_t) (cmn::molar_mass::M_H<real_t>()     * si::moles / si::kilograms);
    bp::scope().attr("M_OH")    = (real_t) (cmn::molar_mass::M_OH<real_t>()    * si::moles / si::kilograms);
    bp::scope().attr("M_HSO3")  = (real_t) (cmn::molar_mass::M_HSO3<real_t>()  * si::moles / si::kilograms);
    bp::scope().attr("M_SO3")   = (real_t) (cmn::molar_mass::M_SO3<real_t>()   * si::moles / si::kilograms);
    bp::scope().attr("M_H2SO4") = (real_t) (cmn::molar_mass::M_H2SO4<real_t>() * si::moles / si::kilograms);
    bp::scope().attr("M_HSO4")  = (real_t) (cmn::molar_mass::M_HSO4<real_t>()  * si::moles / si::kilograms);
    bp::scope().attr("M_SO4")   = (real_t) (cmn::molar_mass::M_SO4<real_t>()   * si::moles / si::kilograms);

    bp::scope().attr("H_SO2")  = (real_t) (cmn::henry::H_SO2<real_t>()  * si::cubic_metres * si::pascals / si::moles);
    bp::scope().attr("H_H2O2") = (real_t) (cmn::henry::H_H2O2<real_t>() * si::cubic_metres * si::pascals / si::moles);
    bp::scope().attr("H_O3")   = (real_t) (cmn::henry::H_O3<real_t>()   * si::cubic_metres * si::pascals / si::moles);
    // TODO: how to make the above constant?

    bp::def("th_dry2std", &common::th_dry2std<real_t>);
    bp::def("th_std2dry", &common::th_std2dry<real_t>);
    bp::def("p_vs", &common::p_vs<real_t>);
    bp::def("T", &common::T<real_t>);
    bp::def("p", &common::p<real_t>);
    bp::def("rw3_cr", &common::rw3_cr<real_t>);
    bp::def("S_cr", &common::S_cr<real_t>);
    bp::def("p_hydro", &common::p_hydro<real_t>);
    bp::def("rhod", &common::rhod<real_t>);
  }

  // blk_1m stuff
  {
    std::string nested_name = bp::extract<std::string>(bp::scope().attr("__name__") + ".blk_1m");
    bp::object nested_module(bp::handle<>(bp::borrowed(PyImport_AddModule(nested_name.c_str()))));
    bp::scope().attr("blk_1m") = nested_module;
    bp::scope parent = nested_module;
    bp::class_<b1m::opts_t<real_t>>("opts_t")
      .def_readwrite("cond", &b1m::opts_t<real_t>::cond)
      .def_readwrite("cevp", &b1m::opts_t<real_t>::cevp)
      .def_readwrite("revp", &b1m::opts_t<real_t>::revp)
      .def_readwrite("conv", &b1m::opts_t<real_t>::conv)
      .def_readwrite("accr", &b1m::opts_t<real_t>::accr)
      .def_readwrite("sedi", &b1m::opts_t<real_t>::sedi)
      .def_readwrite("r_c0", &b1m::opts_t<real_t>::r_c0)
      .def_readwrite("r_eps", &b1m::opts_t<real_t>::r_eps)
      ;
    bp::def("adj_cellwise", blk_1m::adj_cellwise<arr_t>);
    bp::def("rhs_cellwise", blk_1m::rhs_cellwise<arr_t>); 
    bp::def("rhs_columnwise", blk_1m::rhs_columnwise<arr_t>); // TODO: handle the returned flux
  }

  // blk_2m stuff
  {
    std::string nested_name = bp::extract<std::string>(bp::scope().attr("__name__") + ".blk_2m");
    bp::object nested_module(bp::handle<>(bp::borrowed(PyImport_AddModule(nested_name.c_str()))));
    bp::scope().attr("blk_2m") = nested_module;
    bp::scope parent = nested_module;
    bp::class_<b2m::opts_t<real_t>>("opts_t")
      .def_readwrite("acti", &b2m::opts_t<real_t>::acti)
      .def_readwrite("cond", &b2m::opts_t<real_t>::cond)
      .def_readwrite("acnv", &b2m::opts_t<real_t>::acnv)
      .def_readwrite("accr", &b2m::opts_t<real_t>::accr)
      .def_readwrite("sedi", &b2m::opts_t<real_t>::sedi)
      .def_readwrite("RH_max", &b2m::opts_t<real_t>::RH_max)
      .add_property("dry_distros", &blk_2m::get_dd<real_t>, &blk_2m::set_dd<real_t>)
    ;
    bp::def("rhs_cellwise", blk_2m::rhs_cellwise<arr_t>);
    bp::def("rhs_columnwise", blk_2m::rhs_columnwise<arr_t>); // TODO: handle the returned flux
  } 

  // lgrngn stuff
  {
    std::string nested_name = bp::extract<std::string>(bp::scope().attr("__name__") + ".lgrngn");
    bp::object nested_module(bp::handle<>(bp::borrowed(PyImport_AddModule(nested_name.c_str()))));
    bp::scope().attr("lgrngn") = nested_module;
    bp::scope parent = nested_module;
    // enums
    bp::enum_<lgr::backend_t>("backend_t")
      .value("serial", lgr::serial)
      .value("OpenMP", lgr::OpenMP)
      .value("CUDA",   lgr::CUDA);
<<<<<<< HEAD
    bp::enum_<lgr::kernel_t>("kernel_t") 
      .value("geometric", lgr::geometric)
      .value("golovin", lgr::golovin)
      .value("hall", lgr::hall)
      .value("hall_davis_no_waals", lgr::hall_davis_no_waals);
    bp::enum_<lgr::vt_t>("vt_t") 
      .value("beard", lgr::beard)
      .value("khvorostyanov_spherical", lgr::khvorostyanov_spherical);
=======
    bp::enum_<lgr::kernel_t::kernel_t>("kernel_t") 
      .value("geometric", lgr::kernel_t::geometric)
      .value("golovin", lgr::kernel_t::golovin);
    bp::enum_<lgr::vt_t::vt_t>("vt_t") 
      .value("beard", lgr::vt_t::beard)
      .value("khvorostyanov_spherical", lgr::vt_t::khvorostyanov_spherical)
      .value("khvorostyanov_nonspherical", lgr::vt_t::khvorostyanov_nonspherical);
>>>>>>> 9c748851

    bp::enum_<lgr::chem_species_t>("chem_species_t")
      .value("H",    lgr::H)
      .value("OH",   lgr::OH)
      .value("SO2",  lgr::SO2)
      .value("O3",   lgr::O3)
      .value("H2O2", lgr::H2O2)
      .value("HSO3", lgr::HSO3)
      .value("SO3",  lgr::SO3)
      .value("S_VI", lgr::S_VI)
      .value("HSO4", lgr::HSO4)
      .value("SO4",  lgr::SO4);
    // classes
    bp::class_<lgr::opts_t<real_t>>("opts_t")
      .def_readwrite("adve", &lgr::opts_t<real_t>::adve)
      .def_readwrite("sedi", &lgr::opts_t<real_t>::sedi)
      .def_readwrite("cond", &lgr::opts_t<real_t>::cond)
      .def_readwrite("coal", &lgr::opts_t<real_t>::coal)
      .def_readwrite("chem_dsl", &lgr::opts_t<real_t>::chem_dsl)
      .def_readwrite("chem_dsc", &lgr::opts_t<real_t>::chem_dsc)
      .def_readwrite("chem_rct", &lgr::opts_t<real_t>::chem_rct)
      .def_readwrite("RH_max", &lgr::opts_t<real_t>::RH_max)
      .add_property("chem_gas", &lgrngn::get_cg<real_t>, &lgrngn::set_cg<real_t>)
    ;
    bp::class_<lgr::opts_init_t<real_t>>("opts_init_t")
      .add_property("dry_distros", &lgrngn::get_dd<real_t>, &lgrngn::set_dd<real_t>)
      .def_readwrite("nx", &lgr::opts_init_t<real_t>::nx)
      .def_readwrite("ny", &lgr::opts_init_t<real_t>::ny)
      .def_readwrite("nz", &lgr::opts_init_t<real_t>::nz)
      .def_readwrite("dx", &lgr::opts_init_t<real_t>::dx)
      .def_readwrite("dy", &lgr::opts_init_t<real_t>::dy)
      .def_readwrite("dz", &lgr::opts_init_t<real_t>::dz)
      .def_readwrite("x0", &lgr::opts_init_t<real_t>::x0)
      .def_readwrite("x1", &lgr::opts_init_t<real_t>::x1)
      .def_readwrite("y0", &lgr::opts_init_t<real_t>::y0)
      .def_readwrite("y1", &lgr::opts_init_t<real_t>::y1)
      .def_readwrite("z0", &lgr::opts_init_t<real_t>::z0)
      .def_readwrite("z1", &lgr::opts_init_t<real_t>::z1)
      .def_readwrite("dt", &lgr::opts_init_t<real_t>::dt)
      .def_readwrite("chem_switch", &lgr::opts_init_t<real_t>::chem_switch)
      .def_readwrite("coal_switch", &lgr::opts_init_t<real_t>::coal_switch)
      .def_readwrite("sedi_switch", &lgr::opts_init_t<real_t>::sedi_switch)
      .def_readwrite("sstp_cond", &lgr::opts_init_t<real_t>::sstp_cond)
      .def_readwrite("sstp_coal", &lgr::opts_init_t<real_t>::sstp_coal)
      .def_readwrite("sstp_chem", &lgr::opts_init_t<real_t>::sstp_chem)
      .def_readwrite("kernel", &lgr::opts_init_t<real_t>::kernel)
      .def_readwrite("terminal_velocity", &lgr::opts_init_t<real_t>::terminal_velocity)
      .def_readwrite("sd_conc_mean", &lgr::opts_init_t<real_t>::sd_conc_mean)
      .def_readwrite("chem_rho", &lgr::opts_init_t<real_t>::chem_rho)
      .def_readwrite("RH_max", &lgr::opts_init_t<real_t>::RH_max)
      .def_readwrite("rng_seed", &lgr::opts_init_t<real_t>::rng_seed)
      .add_property("kernel_parameters", &lgrngn::get_kp<real_t>, &lgrngn::set_kp<real_t>)
    ;
    bp::class_<lgr::particles_proto_t<real_t>/*, boost::noncopyable*/>("particles_proto_t")
      .add_property("opts_init", &lgrngn::get_oi<real_t>)
      .def("init",         &lgrngn::init_3arg<real_t>)
      .def("init",         &lgrngn::init_5arg<real_t>)
      .def("step_sync",    &lgrngn::step_sync_3arg<real_t>)
      .def("step_sync",    &lgrngn::step_sync_4arg<real_t>)
      .def("step_sync",    &lgrngn::step_sync_6arg<real_t>)
      .def("step_async",   &lgr::particles_proto_t<real_t>::step_async)
      .def("diag_sd_conc", &lgr::particles_proto_t<real_t>::diag_sd_conc)
      .def("diag_all",     &lgr::particles_proto_t<real_t>::diag_all)
      .def("diag_rw_ge_rc",&lgr::particles_proto_t<real_t>::diag_rw_ge_rc)
      .def("diag_RH_ge_Sc",&lgr::particles_proto_t<real_t>::diag_RH_ge_Sc)
      .def("diag_dry_rng", &lgr::particles_proto_t<real_t>::diag_dry_rng)
      .def("diag_wet_rng", &lgr::particles_proto_t<real_t>::diag_wet_rng)
      .def("diag_dry_mom", &lgr::particles_proto_t<real_t>::diag_dry_mom)
      .def("diag_wet_mom", &lgr::particles_proto_t<real_t>::diag_wet_mom)
      .def("diag_wet_mass_dens", &lgr::particles_proto_t<real_t>::diag_wet_mass_dens)
      .def("diag_chem",    &lgr::particles_proto_t<real_t>::diag_chem)
      .def("outbuf",       &lgrngn::outbuf<real_t>)
    ;
    // functions
    bp::def("factory", lgrngn::factory<real_t>, bp::return_value_policy<bp::manage_new_object>());
  }
}<|MERGE_RESOLUTION|>--- conflicted
+++ resolved
@@ -128,24 +128,15 @@
       .value("serial", lgr::serial)
       .value("OpenMP", lgr::OpenMP)
       .value("CUDA",   lgr::CUDA);
-<<<<<<< HEAD
-    bp::enum_<lgr::kernel_t>("kernel_t") 
-      .value("geometric", lgr::geometric)
-      .value("golovin", lgr::golovin)
-      .value("hall", lgr::hall)
-      .value("hall_davis_no_waals", lgr::hall_davis_no_waals);
-    bp::enum_<lgr::vt_t>("vt_t") 
-      .value("beard", lgr::beard)
-      .value("khvorostyanov_spherical", lgr::khvorostyanov_spherical);
-=======
     bp::enum_<lgr::kernel_t::kernel_t>("kernel_t") 
       .value("geometric", lgr::kernel_t::geometric)
-      .value("golovin", lgr::kernel_t::golovin);
+      .value("golovin", lgr::kernel_t::golovin)
+      .value("hall", lgr::kernel_t::hall)
+      .value("hall_davis_no_waals", lgr::kernel_t::hall_davis_no_waals);
     bp::enum_<lgr::vt_t::vt_t>("vt_t") 
       .value("beard", lgr::vt_t::beard)
       .value("khvorostyanov_spherical", lgr::vt_t::khvorostyanov_spherical)
       .value("khvorostyanov_nonspherical", lgr::vt_t::khvorostyanov_nonspherical);
->>>>>>> 9c748851
 
     bp::enum_<lgr::chem_species_t>("chem_species_t")
       .value("H",    lgr::H)
