// contains definitions of members of particles_t specialized for multiple GPUs
#include <omp.h>
#include "detail/multiGPU_utils.hpp"

// macro to check for cuda errors, taken from 
// move it to utils...
// http://stackoverflow.com/questions/14038589/what-is-the-canonical-way-to-check-for-errors-using-the-cuda-runtime-api
#define gpuErrchk(ans) { detail::gpuAssert((ans), __FILE__, __LINE__); }

namespace libcloudphxx
{
  namespace lgrngn
  {
    namespace detail
    {
      void gpuAssert(cudaError_t code, const char *file, int line, bool abort=true)
      {
         if (code != cudaSuccess) 
         {
            fprintf(stderr,"GPUassert: %s %s %d\n", cudaGetErrorString(code), file, line);
            if (abort) exit(code);
         }
      }

      // max(1, n)
      int m1(int n) { return n == 0 ? 1 : n; }
    };

    // constructor
    template <typename real_t>
    particles_t<real_t, multi_CUDA>::particles_t(const opts_init_t<real_t> &_opts_init, const int &__dev_id, const int &__n_cell_bfr) :
      glob_opts_init(_opts_init),
      n_cell_tot(
        detail::m1(glob_opts_init.nx) *
        detail::m1(glob_opts_init.ny) *
        detail::m1(glob_opts_init.nz)
      )
    {
      int dev_count;
      // TODO: move these sanity checks to sanity_checks?
      
      if(glob_opts_init.src_switch) throw std::runtime_error("multi_CUDA is not yet compatible with source. Use other backend or turn off opts_init.src_switch.");
      if(glob_opts_init.chem_switch) throw std::runtime_error("multi_CUDA is not yet compatible with chemistry. Use other backend or turn off opts_init.chem_switch.");

      // multi_CUDA works only for 2D and 3D
      if(glob_opts_init.nz == 0)
        throw std::runtime_error("multi_CUDA backend works only for 2D and 3D simulations.");

      if (!(glob_opts_init.x1 > glob_opts_init.x0 && glob_opts_init.x1 <= glob_opts_init.nx * glob_opts_init.dx))
        throw std::runtime_error("!(x1 > x0 & x1 <= min(1,nx)*dx)");

      // get number of available devices
      gpuErrchk(cudaGetDeviceCount(&dev_count)); 
      
      // set number of devices to use
      if(glob_opts_init.dev_count > 0)
      {
        if(dev_count < glob_opts_init.dev_count)
          throw std::runtime_error("number of available GPUs smaller than number of GPUs defined in opts_init");
        else 
          dev_count = glob_opts_init.dev_count;
      }
      // copy dev_count to opts_init for threads to use
      glob_opts_init.dev_count = dev_count;
   
      // check if all GPUs support UVA, TODO: move this to cmake
      for (int i = 0; i < dev_count; ++i)
      {
        // Get device properties
        cudaDeviceProp devProp;
        gpuErrchk(cudaGetDeviceProperties(&devProp, i));
        if(!devProp.unifiedAddressing)
          throw std::runtime_error("One of the GPUs doesn't support Unified Virtual Addressing.");
        if(devProp.computeMode != 0)
          throw std::runtime_error("All GPUs used have to be in the \"shared\" compute mode.");
      }
      
      // resize the pointer vector
      particles.reserve(dev_count);
      // resize the output buffer
      real_n_cell_tot.resize(n_cell_tot);

      // make opts_init point to global opts init
      this->opts_init = &glob_opts_init;

      // assign device to each thread and create particles_t in each
      int n_cell_bfr;
      for(int dev_id = 0; dev_id < dev_count; ++dev_id)
      {
        gpuErrchk(cudaSetDevice(dev_id));
        opts_init_t<real_t> opts_init_tmp(glob_opts_init); // firstprivate didn't work
        n_cell_bfr = dev_id * detail::get_dev_nx(glob_opts_init, 0) * detail::m1(glob_opts_init.ny) * detail::m1(glob_opts_init.nz);

        // modify nx for each device
        opts_init_tmp.nx = detail::get_dev_nx(opts_init_tmp, dev_id);
        particles.push_back(new particles_t<real_t, CUDA>(opts_init_tmp, dev_id, n_cell_bfr)); // impl stores a copy of opts_init
      }
      // allow direct memory access between nieghbouring devices
      // and create stream for each device
      if(dev_count>1)
      {
        #pragma omp parallel num_threads(dev_count)
        {
          const int dev_id = omp_get_thread_num();
          gpuErrchk(cudaSetDevice(dev_id));
          // to the left
          if(dev_id != 0)
            {gpuErrchk(cudaDeviceEnablePeerAccess(dev_id-1, 0));}
          else
            {gpuErrchk(cudaDeviceEnablePeerAccess(dev_count-1, 0));}
          // to the right
          if(dev_count > 2)
          {
            if(dev_id != dev_count-1)
              {gpuErrchk(cudaDeviceEnablePeerAccess(dev_id+1, 0));} 
            else
              {gpuErrchk(cudaDeviceEnablePeerAccess(0, 0));}
          }
        }
      }
    }
    // TODO: move methods to a separate file

    // initialisation 
    template <typename real_t>
    void particles_t<real_t, multi_CUDA>::init(
      const arrinfo_t<real_t> th,
      const arrinfo_t<real_t> rv,
      const arrinfo_t<real_t> rhod,
      const arrinfo_t<real_t> courant_1,
      const arrinfo_t<real_t> courant_2,
      const arrinfo_t<real_t> courant_3
    )
    {
      #pragma omp parallel num_threads(glob_opts_init.dev_count)
      {
        const int dev_id = omp_get_thread_num();
        gpuErrchk(cudaSetDevice(dev_id));
        particles[dev_id].init(th, rv, rhod, courant_1, courant_2, courant_3);
      }
    }

    // time-stepping methods
    template <typename real_t>
    void particles_t<real_t, multi_CUDA>::step_sync(
      const opts_t<real_t> &opts,
      arrinfo_t<real_t> th,
      arrinfo_t<real_t> rv,
      const arrinfo_t<real_t> courant_1,
      const arrinfo_t<real_t> courant_2,
      const arrinfo_t<real_t> courant_3,
      const arrinfo_t<real_t> rhod
    )
    {
      #pragma omp parallel num_threads(glob_opts_init.dev_count)
      {
        const int dev_id = omp_get_thread_num();
        gpuErrchk(cudaSetDevice(dev_id));
        particles[dev_id].step_sync(opts, th, rv, courant_1, courant_2, courant_3, rhod);
      }
    }

    template <typename real_t>
    real_t particles_t<real_t, multi_CUDA>::step_async(
      const opts_t<real_t> &opts
    )
    {
      // cuda streams and events to control asynchronous copies
      // note: storing them in particles_multi_t caused errors
      // on program exit
      cudaStream_t streams[glob_opts_init.dev_count];
      cudaEvent_t events[glob_opts_init.dev_count];

      real_t res = 0.;
      #pragma omp parallel reduction(+:res) num_threads(glob_opts_init.dev_count)
      {
        const int dev_id = omp_get_thread_num();
        gpuErrchk(cudaSetDevice(dev_id));

        // do step async on each device
        res = particles[dev_id].step_async(opts);

        // --- copy advected SDs to other devices ---
        if(opts.adve && glob_opts_init.dev_count>1)
        {
          namespace arg = thrust::placeholders;
          typedef unsigned long long n_t; // TODO: same typedef is in impl struct !! particles::impl::n_t ? 

          // helper aliases
          const unsigned int &lft_count(particles[dev_id].pimpl->lft_count);
          const unsigned int &rgt_count(particles[dev_id].pimpl->rgt_count);
          thrust_size_t &n_part(particles[dev_id].pimpl->n_part);
          thrust_size_t &n_part_old(particles[dev_id].pimpl->n_part_old);
          thrust_device::vector<real_t> &x(particles[dev_id].pimpl->x);
          thrust_device::vector<real_t> &y(particles[dev_id].pimpl->y);
          thrust_device::vector<real_t> &z(particles[dev_id].pimpl->z);
          thrust_device::vector<real_t> &rd3(particles[dev_id].pimpl->rd3);
          thrust_device::vector<real_t> &rw2(particles[dev_id].pimpl->rw2);
          thrust_device::vector<real_t> &kpa(particles[dev_id].pimpl->kpa);
          thrust_device::vector<real_t> &out_real_bfr(particles[dev_id].pimpl->out_real_bfr);
          thrust_device::vector<real_t> &in_real_bfr(particles[dev_id].pimpl->in_real_bfr);
          thrust_device::vector<n_t> &n(particles[dev_id].pimpl->n);
          thrust_device::vector<n_t> &out_n_bfr(particles[dev_id].pimpl->out_n_bfr);
          thrust_device::vector<n_t> &in_n_bfr(particles[dev_id].pimpl->in_n_bfr);
          // i and k must have not changed since impl->bcnd !!
          const thrust_device::vector<thrust_size_t> &lft_id(particles[dev_id].pimpl->i);
          const thrust_device::vector<thrust_size_t> &rgt_id(particles[dev_id].pimpl->k);

          const int lft_dev = dev_id > 0 ? dev_id - 1 : glob_opts_init.dev_count - 1, // periodic boundary in x
                    rgt_dev = dev_id < glob_opts_init.dev_count-1 ? dev_id + 1 : 0; // periodic boundary in x

          // prepare buffer with n_t to be copied left
          // TODO: use serialization to pack the buffers (e.g. from boost)?
          thrust::copy(
            thrust::make_permutation_iterator(n.begin(), lft_id.begin()),
            thrust::make_permutation_iterator(n.begin(), lft_id.begin()) + lft_count,
            out_n_bfr.begin()
          );

          // init stream and event
          gpuErrchk(cudaStreamCreate(&streams[dev_id]));
          gpuErrchk(cudaEventCreateWithFlags(&events[dev_id], cudaEventDisableTiming ));

          // start async copy of n buffer to the left
          gpuErrchk(cudaMemcpyPeerAsync(
            particles[lft_dev].pimpl->in_n_bfr.data().get(), lft_dev,  //dst
            out_n_bfr.data().get(), dev_id,                             //src 
            lft_count * sizeof(n_t),                                    //no of bytes
            streams[dev_id]                                             //best performance if stream belongs to src
          ));
          // record beginning of copying
          gpuErrchk(cudaEventRecord(events[dev_id], streams[dev_id]));
          // barrier to make sure that all devices started copying
          #pragma omp barrier

          // adjust x of prtcls to be sent left to match new device's domain
          thrust::transform(
            thrust::make_permutation_iterator(x.begin(), lft_id.begin()),
            thrust::make_permutation_iterator(x.begin(), lft_id.begin()) + lft_count,
            thrust::make_permutation_iterator(x.begin(), lft_id.begin()), // in place
            arg::_1 + particles[lft_dev].opts_init->x1 - particles[dev_id].opts_init->x0   // operation
          );

          // prepare the real_t buffer for copy left
          thrust_device::vector<real_t> * real_t_vctrs[] = {&rd3, &rw2, &kpa, &x, &z, &y};
          const int real_vctrs_count = glob_opts_init.ny == 0 ? 5 : 6;
          for(int i = 0; i < real_vctrs_count; ++i)
            thrust::copy(
              thrust::make_permutation_iterator(real_t_vctrs[i]->begin(), lft_id.begin()),
              thrust::make_permutation_iterator(real_t_vctrs[i]->begin(), lft_id.begin()) + lft_count,
              out_real_bfr.begin() + i * lft_count
            );

          // wait for the copy of n from right into current device to finish
          gpuErrchk(cudaStreamWaitEvent(streams[dev_id], events[rgt_dev], 0));
          // unpack the n buffer sent to this device from right
          int n_copied = particles[rgt_dev].pimpl->lft_count;
          n_part_old = n_part;
          n_part += n_copied;
          n.resize(n_part);
          thrust::copy(in_n_bfr.begin(), in_n_bfr.begin() + n_copied, n.begin() + n_part_old);

          // start async copy of real buffer to the left; same stream as n_bfr - will start only if previous copy finished
          cudaMemcpyPeerAsync(
            particles[lft_dev].pimpl->in_real_bfr.data().get(), lft_dev,  //dst
            out_real_bfr.data().get(), dev_id,                             //src 
            real_vctrs_count * lft_count * sizeof(real_t),                 //no of bytes
            streams[dev_id]                                                //best performance if stream belongs to src
          );
          // record beginning of copying
          gpuErrchk(cudaEventRecord(events[dev_id], streams[dev_id]));
          // barrier to make sure that all devices started copying
          #pragma omp barrier

          // prepare buffer with n_t to be copied right
          thrust::copy(
            thrust::make_permutation_iterator(n.begin(), rgt_id.begin()),
            thrust::make_permutation_iterator(n.begin(), rgt_id.begin()) + rgt_count,
            out_n_bfr.begin()
          );

          // adjust x of prtcls to be sent right to match new device's domain
          thrust::transform(
            thrust::make_permutation_iterator(x.begin(), rgt_id.begin()),
            thrust::make_permutation_iterator(x.begin(), rgt_id.begin()) + rgt_count,
            thrust::make_permutation_iterator(x.begin(), rgt_id.begin()), // in place
            arg::_1 + particles[rgt_dev].opts_init->x0 - particles[dev_id].opts_init->x1   // operation
          );

          // wait for the copy of real from right into current device to finish
          gpuErrchk(cudaStreamWaitEvent(streams[dev_id], events[rgt_dev], 0));

          // unpack the real buffer sent to this device from right
          for(int i = 0; i < real_vctrs_count; ++i)
          {
            real_t_vctrs[i]->resize(n_part);
            thrust::copy(in_real_bfr.begin() + i * n_copied, in_real_bfr.begin() + (i+1) * n_copied, real_t_vctrs[i]->begin() + n_part_old);
          }

          // start async copy of n buffer to the right
          cudaMemcpyPeerAsync(
            particles[rgt_dev].pimpl->in_n_bfr.data().get(), rgt_dev,  //dst
            out_n_bfr.data().get(), dev_id,                             //src 
            rgt_count * sizeof(n_t),                                    //no of bytes
            streams[dev_id]                                             //best performance if stream belongs to src
          );
          // record beginning of copying
          gpuErrchk(cudaEventRecord(events[dev_id], streams[dev_id]));
          // barrier to make sure that all devices started copying
          #pragma omp barrier

          // prepare the real_t buffer for copy to the right
          for(int i = 0; i < real_vctrs_count; ++i)
            thrust::copy(
              thrust::make_permutation_iterator(real_t_vctrs[i]->begin(), rgt_id.begin()),
              thrust::make_permutation_iterator(real_t_vctrs[i]->begin(), rgt_id.begin()) + rgt_count,
              out_real_bfr.begin() + i * rgt_count
            );

          // wait for the copy of n from left into current device to finish
          gpuErrchk(cudaStreamWaitEvent(streams[dev_id], events[lft_dev], 0));
          // unpack the n buffer sent to this device from left
          n_copied = particles[lft_dev].pimpl->rgt_count;
          n_part_old = n_part;
          n_part += n_copied;
          n.resize(n_part);
          thrust::copy(in_n_bfr.begin(), in_n_bfr.begin() + n_copied, n.begin() + n_part_old);

          // start async copy of real buffer to the right
          cudaMemcpyPeerAsync(
            particles[rgt_dev].pimpl->in_real_bfr.data().get(), rgt_dev,  //dst
            out_real_bfr.data().get(), dev_id,                             //src 
            real_vctrs_count * rgt_count * sizeof(real_t),                 //no of bytes
            streams[dev_id]                                                //best performance if stream belongs to src
          );
          // record beginning of copying
          gpuErrchk(cudaEventRecord(events[dev_id], streams[dev_id]));
          // barrier to make sure that all devices started copying
          #pragma omp barrier

          // flag SDs sent left/right for removal
          thrust::copy(
            thrust::make_constant_iterator<n_t>(0),
            thrust::make_constant_iterator<n_t>(0) + lft_count,
            thrust::make_permutation_iterator(n.begin(), lft_id.begin())
          );
          thrust::copy(
            thrust::make_constant_iterator<n_t>(0),
            thrust::make_constant_iterator<n_t>(0) + rgt_count,
            thrust::make_permutation_iterator(n.begin(), rgt_id.begin())
          );
          
          // wait for the copy of real from left into current device to finish
          gpuErrchk(cudaStreamWaitEvent(streams[dev_id], events[lft_dev], 0));

          // unpack the real buffer sent to this device from left
          for(int i = 0; i < real_vctrs_count; ++i)
          {
            real_t_vctrs[i]->resize(n_part);
            thrust::copy(in_real_bfr.begin() + i * n_copied, in_real_bfr.begin() + (i+1) * n_copied, real_t_vctrs[i]->begin() + n_part_old);
          }

<<<<<<< HEAD
          // remove particles sent left/right and resize all n_part vectors
          particles[dev_id].pimpl->hskpng_remove_n0();

          // particles are not sorted
=======
          // particles are not sorted now
>>>>>>> 30a9bbf0
          particles[dev_id].pimpl->sorted = false;          

          // clean streams and events
          gpuErrchk(cudaStreamDestroy(streams[dev_id]));
          gpuErrchk(cudaEventDestroy(events[dev_id]));
        }

        // finalize async, same as in impl_step - TODO: move to a single function...
        if(glob_opts_init.dev_count>1)
        {   
          // recycling out-of-domain/invalidated particles 
          // currently DISABLED
          thrust_size_t n_rcyc = 0;//pimpl->rcyc();
          // TODO: ! if we do not recycle, we should remove them to care for out-od-domain advection after sedimentation...
 
          // remove particles sent left/right, coalesced or oud of domain and resize all n_part vectors
          if(opts.sedi || opts.adve || opts.coal)
            particles[dev_id].pimpl->hskpng_remove_n0();
 
          // updating particle->cell look-up table
          if (opts.adve || opts.sedi || n_rcyc)
            particles[dev_id].pimpl->hskpng_ijk();
        }
      }
      return res;
    }

    // diagnostic methods
    template <typename real_t>
    void particles_t<real_t, multi_CUDA>::diag_sd_conc()
    {
      #pragma omp parallel num_threads(glob_opts_init.dev_count)
      {
        const int dev_id = omp_get_thread_num();
        gpuErrchk(cudaSetDevice(dev_id));
        particles[dev_id].diag_sd_conc();
      }
    }

    template <typename real_t>
    void particles_t<real_t, multi_CUDA>::diag_dry_rng(
      const real_t &r_mi, const real_t &r_mx
    )
    {
      #pragma omp parallel num_threads(glob_opts_init.dev_count)
      {
        const int dev_id = omp_get_thread_num();
        gpuErrchk(cudaSetDevice(dev_id));
        particles[dev_id].diag_dry_rng(r_mi, r_mx);
      }
    }

    template <typename real_t>
    void particles_t<real_t, multi_CUDA>::diag_wet_rng(
      const real_t &r_mi, const real_t &r_mx
    )
    {
      #pragma omp parallel num_threads(glob_opts_init.dev_count)
      {
        const int dev_id = omp_get_thread_num();
        gpuErrchk(cudaSetDevice(dev_id));
        particles[dev_id].diag_wet_rng(r_mi, r_mx);
      }
    }

    template <typename real_t>
    void particles_t<real_t, multi_CUDA>::diag_dry_mom(const int &k)
    {
      #pragma omp parallel num_threads(glob_opts_init.dev_count)
      {
        const int dev_id = omp_get_thread_num();
        gpuErrchk(cudaSetDevice(dev_id));
        particles[dev_id].diag_dry_mom(k);
      }
    }

    template <typename real_t>
    void particles_t<real_t, multi_CUDA>::diag_wet_mom(const int &k)
    {
      #pragma omp parallel num_threads(glob_opts_init.dev_count)
      {
        const int dev_id = omp_get_thread_num();
        gpuErrchk(cudaSetDevice(dev_id));
        particles[dev_id].diag_wet_mom(k);
      }
    }

    template <typename real_t>
    void particles_t<real_t, multi_CUDA>::diag_wet_mass_dens(const real_t &a, const real_t &b)
    {
      #pragma omp parallel num_threads(glob_opts_init.dev_count)
      {
        const int dev_id = omp_get_thread_num();
        gpuErrchk(cudaSetDevice(dev_id));
        particles[dev_id].diag_wet_mass_dens(a, b);
      }
    }

    // ...
//</listing>

    template <typename real_t>
    void particles_t<real_t, multi_CUDA>::diag_chem(const enum chem_species_t &spec)
    {
      #pragma omp parallel num_threads(glob_opts_init.dev_count)
      {
        const int dev_id = omp_get_thread_num();
        gpuErrchk(cudaSetDevice(dev_id));
        particles[dev_id].diag_chem(spec);
      }
    }

    template <typename real_t>
    void particles_t<real_t, multi_CUDA>::diag_rw_ge_rc()
    {
      #pragma omp parallel num_threads(glob_opts_init.dev_count)
      {
        const int dev_id = omp_get_thread_num();
        gpuErrchk(cudaSetDevice(dev_id));
        particles[dev_id].diag_rw_ge_rc();
      }
    }

    template <typename real_t>
    void particles_t<real_t, multi_CUDA>::diag_RH_ge_Sc()
    {
      #pragma omp parallel num_threads(glob_opts_init.dev_count)
      {
        const int dev_id = omp_get_thread_num();
        gpuErrchk(cudaSetDevice(dev_id));
        particles[dev_id].diag_RH_ge_Sc();
      }
    }

    template <typename real_t>
    void particles_t<real_t, multi_CUDA>::diag_all()
    {
      #pragma omp parallel num_threads(glob_opts_init.dev_count)
      {
        const int dev_id = omp_get_thread_num();
        gpuErrchk(cudaSetDevice(dev_id));
        particles[dev_id].diag_all();
      }
    }

    template <typename real_t>
    real_t* particles_t<real_t, multi_CUDA>::outbuf()
    {
      #pragma omp parallel num_threads(glob_opts_init.dev_count)
      {
        const int dev_id = omp_get_thread_num();
        gpuErrchk(cudaSetDevice(dev_id));
        particles[dev_id].pimpl->fill_outbuf();
        int n_cell_bfr;
        n_cell_bfr = dev_id * detail::get_dev_nx(glob_opts_init, 0) * detail::m1(glob_opts_init.ny) * detail::m1(glob_opts_init.nz);
        thrust::copy(
          particles[dev_id].pimpl->tmp_host_real_cell.begin(),
          particles[dev_id].pimpl->tmp_host_real_cell.end(),
          real_n_cell_tot.begin() + n_cell_bfr
        );
      }
      return &(*(real_n_cell_tot.begin()));
    }
  };
};<|MERGE_RESOLUTION|>--- conflicted
+++ resolved
@@ -360,14 +360,7 @@
             thrust::copy(in_real_bfr.begin() + i * n_copied, in_real_bfr.begin() + (i+1) * n_copied, real_t_vctrs[i]->begin() + n_part_old);
           }
 
-<<<<<<< HEAD
-          // remove particles sent left/right and resize all n_part vectors
-          particles[dev_id].pimpl->hskpng_remove_n0();
-
-          // particles are not sorted
-=======
           // particles are not sorted now
->>>>>>> 30a9bbf0
           particles[dev_id].pimpl->sorted = false;          
 
           // clean streams and events
