--- conflicted
+++ resolved
@@ -149,62 +149,6 @@
 
       if (opts_init.chem_switch == false) throw std::runtime_error("all chemistry was switched off");
 
-<<<<<<< HEAD
-      // equilibrium stuff: dissociation
- 
-      // save number of moles of dissolving chem species
-      // could be avoided if we could have more than 10 elements in a tuple...
-      // TODO - add thrust tuple for 12 arguments https://github.com/thrust/thrust
-      thrust_device::vector<real_t> &n_SO2_old(tmp_device_real_part2);
-      thrust_device::vector<real_t> &n_CO2_old(tmp_device_real_part3);
-      thrust_device::vector<real_t> &n_HNO3_old(tmp_device_real_part4);
-      thrust_device::vector<real_t> &n_NH3_old(tmp_device_real_part5);
-
-      typedef thrust::zip_iterator<
-        thrust::tuple<
-          typename thrust_device::vector<real_t>::const_iterator, // SO2   CO2
-          typename thrust_device::vector<real_t>::const_iterator, // HSO3  HCO3
-          typename thrust_device::vector<real_t>::const_iterator  // SO3   CO3
-        >
-      > zip_it_t_3;
-
-      thrust::transform(
-        zip_it_t_3(thrust::make_tuple(chem_bgn[SO2], chem_bgn[HSO3], chem_bgn[SO3])),  //input begin
-        zip_it_t_3(thrust::make_tuple(chem_end[SO2], chem_end[HSO3], chem_end[SO3])),  //input end
-        n_SO2_old.begin(),                                                             //output
-        detail::chem_save_moles_2<real_t>(M_SO2_H2O<real_t>(), M_HSO3<real_t>(), M_SO3<real_t>()) //op
-      );
-
-      thrust::transform(
-        zip_it_t_3(thrust::make_tuple(chem_bgn[CO2], chem_bgn[HCO3], chem_bgn[CO3])),  //input begin
-        zip_it_t_3(thrust::make_tuple(chem_end[CO2], chem_end[HCO3], chem_end[CO3])),  //input end
-        n_CO2_old.begin(),                                                             //output
-        detail::chem_save_moles_2<real_t>(M_CO2_H2O<real_t>(), M_HCO3<real_t>(), M_CO3<real_t>()) //op
-      );
-
-      typedef thrust::zip_iterator<
-        thrust::tuple<
-          typename thrust_device::vector<real_t>::const_iterator, // HNO3  NH3
-          typename thrust_device::vector<real_t>::const_iterator  // NO3   NH4
-        >
-      > zip_it_t_2;
-
-      thrust::transform(
-        zip_it_t_2(thrust::make_tuple(chem_bgn[HNO3], chem_bgn[NO3])),       //input begin
-        zip_it_t_2(thrust::make_tuple(chem_end[HNO3], chem_end[NO3])),       //input end
-        n_HNO3_old.begin(),                                                  //output
-        detail::chem_save_moles_1<real_t>(M_HNO3<real_t>(), M_NO3<real_t>()) //op
-      );
-
-      thrust::transform(
-        zip_it_t_2(thrust::make_tuple(chem_bgn[NH3], chem_bgn[NH4])),           //input begin
-        zip_it_t_2(thrust::make_tuple(chem_end[NH3], chem_end[NH4])),           //input end
-        n_NH3_old.begin(),                                                      //output
-        detail::chem_save_moles_1<real_t>(M_NH3_H2O<real_t>(), M_NH4<real_t>()) //op
-      );
-
-=======
->>>>>>> f2a3a56d
       typedef thrust::permutation_iterator<
         typename thrust_device::vector<real_t>::iterator,
         typename thrust_device::vector<thrust_size_t>::iterator
