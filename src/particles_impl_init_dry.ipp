--- conflicted
+++ resolved
@@ -37,22 +37,6 @@
         return ln_rd_min + real_t(thrust::get<2>(tup) - thrust::get<3>(tup) + thrust::get<0>(tup)) * (ln_rd_max - ln_rd_min)  / real_t(thrust::get<1>(tup));
       }
     };
-    
-    template<typename real_t>
-    struct calc_lnrd
-    {
-      const real_t ln_rd_min,
-                   ln_rd_max;
-   
-      calc_lnrd(const real_t &ln_rd_min, const real_t &ln_rd_max): ln_rd_min(ln_rd_min), ln_rd_max(ln_rd_max) {}
-
-      template<typename Tuple>
-      BOOST_GPU_ENABLED
-      real_t operator()(Tuple tup)
-      {
-        return ln_rd_min + real_t(thrust::get<2>(tup) - thrust::get<3>(tup) + thrust::get<0>(tup)) * (ln_rd_max - ln_rd_min)  / real_t(thrust::get<1>(tup));
-      }
-    };
 
     // init
     template <typename real_t, backend_t device>
@@ -76,13 +60,6 @@
       // tossing random numbers [0,1] for dry radii
       rand_u01(n_part);
 
-<<<<<<< HEAD
-=======
-      // values to start the search 
-      const real_t rd_min_init = 1e-11, rd_max_init = 1e-3;
-      real_t rd_min = rd_min_init, rd_max = rd_max_init;
-
->>>>>>> dd4f627c
       // temporary space on the host 
       thrust::host_vector<real_t> tmp_real(n_part);
       thrust::host_vector<n_t> tmp_n(n_part);
@@ -111,13 +88,8 @@
         thrust::exclusive_scan(count_num.begin(), count_num.end(), ptr.begin()); // number of SDs in cells up to (i-1)
 
 	// shifting from [0,1] to [log(rd_min),log(rd_max)] and storing into rd3
-<<<<<<< HEAD
-        // each radius randomized only on a small subrange to make the distributions more uniform
-        // subranges are specific for each cell
-=======
         // each log(radius) randomized only on a small subrange to make the distributions more uniform
         // particles are sorted by cell number (see particles_impl_init_xyz), uniform distribution in each cell
->>>>>>> dd4f627c
         // lnrd is not sorted
 	thrust::transform(
           thrust::make_zip_iterator(thrust::make_tuple(
@@ -151,11 +123,7 @@
 	thrust::transform(
 	  tmp_real.begin(), tmp_real.end(), // input 
 	  tmp_real.begin(),            // output
-<<<<<<< HEAD
 	  detail::eval_and_oper<real_t>(*n_of_lnrd_stp, multiplier)
-=======
-	  detail::eval_and_multiply<real_t>(*n_of_lnrd_stp, multiplier)
->>>>>>> dd4f627c
 	);
 
         // correcting STP -> actual ambient conditions
