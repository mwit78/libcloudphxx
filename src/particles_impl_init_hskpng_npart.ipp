--- conflicted
+++ resolved
@@ -39,30 +39,6 @@
       kpa.reserve(opts_init.n_sd_max);
 
       if(opts_init.chem_switch || opts_init.sstp_cond > 1)
-<<<<<<< HEAD
-      {
-        tmp_device_real_part1.reserve(opts_init.n_sd_max); 
-      }
-
-      if(opts_init.sstp_cond>1 && opts_init.exact_sstp_cond)
-      {
-        tmp_device_real_part2.reserve(opts_init.n_sd_max); 
-        tmp_device_real_part3.reserve(opts_init.n_sd_max); 
-        tmp_device_real_part4.reserve(opts_init.n_sd_max);  
-        sstp_tmp_rv.resize(opts_init.n_sd_max);
-        sstp_tmp_th.resize(opts_init.n_sd_max);
-        sstp_tmp_rh.resize(opts_init.n_sd_max);
-      }
-      // reserve memory for in/out buffers
-      if(opts_init.dev_count > 1)
-      {
-        // TODO: better condition (2D, 3D) or resize dynamically
-        const int fraction = 2;
-        in_n_bfr.resize(opts_init.n_sd_max / opts_init.nx / fraction);     // for n
-        out_n_bfr.resize(opts_init.n_sd_max / opts_init.nx / fraction);
-        in_real_bfr.resize(10 * opts_init.n_sd_max / opts_init.nx / fraction);     // for rd3 rw2 kpa vt x y z sstp_tmp_th/rv/rh
-        out_real_bfr.resize(10 * opts_init.n_sd_max / opts_init.nx / fraction);
-=======
       {
         tmp_device_real_part1.reserve(opts_init.n_sd_max); 
       }
@@ -84,7 +60,6 @@
 
         in_real_bfr.resize(10 * opts_init.n_sd_max / opts_init.nx / config.bfr_fraction);     // for rd3 rw2 kpa vt x y z  sstp_tmp_th/rv/rh
         out_real_bfr.resize(10 * opts_init.n_sd_max / opts_init.nx / config.bfr_fraction);
->>>>>>> 98b0c692
       }
     }
   };
