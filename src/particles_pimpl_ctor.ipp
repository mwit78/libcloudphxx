// vim:filetype=cpp
/** @file
  * @copyright University of Warsaw
  * @section LICENSE
  * GPLv3+ (see the COPYING file or http://www.gnu.org/licenses/)
  * @brief Thrust-based CPU/GPU particle-tracking logic for Lagrangian microphysics
  */

#include <thrust/host_vector.h>
#include <thrust/iterator/constant_iterator.h>

#include <boost/numeric/odeint.hpp>
#include <boost/numeric/odeint/external/thrust/thrust_algebra.hpp>
#include <boost/numeric/odeint/external/thrust/thrust_operations.hpp>
#include <boost/numeric/odeint/external/thrust/thrust_resize.hpp>

#include <map>

namespace libcloudphxx
{
  namespace lgrngn
  {
    namespace detail
    {   
      enum { invalid = -1 };
    };  

    // pimpl stuff 
    template <typename real_t, backend_t device>
    struct particles_t<real_t, device>::impl
    { 
      // CUDA does not support max(unsigned long, unsigned long) -> using unsigned long long
      typedef unsigned long long n_t; // thrust_size_t?
 
      // order of operation flags
      bool init_called, should_now_run_async, selected_before_counting;

      // member fields
      const opts_init_t<real_t> opts_init; // a copy
      const int n_dims;
      const int n_cell; 
      thrust_size_t n_part; 
      detail::rng<real_t, device> rng;

      // pointer to collision kernel
      kernel_base<real_t, n_t> *p_kernel;
 
      //containters for all kernel types
      thrust_device::vector<kernel_golovin<real_t, n_t> > k_golovin;
      thrust_device::vector<kernel_geometric<real_t, n_t> > k_geometric;
      thrust_device::vector<kernel_geometric_with_efficiencies<real_t, n_t> > k_geometric_with_efficiencies;
      thrust_device::vector<kernel_geometric_with_multiplier<real_t, n_t> > k_geometric_with_multiplier;

      // device container for kernel parameters, could come from opts_init or a file depending on the kernel
      thrust_device::vector<real_t> kernel_parameters;

      //number of kernel parameters defined by user in opts_init
      const n_t n_user_params;

      // particle attributes
      thrust_device::vector<n_t>
	n;   // multiplicity
      thrust_device::vector<real_t> 
	rd3, // dry radii cubed 
	rw2, // wet radius square
        kpa, // kappa
	x,   // x spatial coordinate (for 1D, 2D and 3D)
	y,   // y spatial coordinate (for 3D)
	z;   // z spatial coordinate (for 2D and 3D)

      // terminal velocity (per particle)
      thrust_device::vector<real_t> vt; 

      // grid-cell volumes (per grid cell)
      thrust_device::vector<real_t> dv;

      // housekeeping data (per particle)
      thrust_device::vector<thrust_size_t> 
        i, j, k, ijk, // Eulerian grid cell indices (always zero for 0D)
        sorted_id, sorted_ijk;

      // Arakawa-C grid helper vars
      thrust_device::vector<thrust_size_t> 
        lft, rgt, abv, blw, fre, hnd; // TODO: could be reused after advection!

      // moment-counting stuff
      thrust_device::vector<thrust_size_t> 
        count_ijk; // key-value pair for sorting particles by cell index
      thrust_device::vector<n_t>
        count_num; // number of particles in a given grid cell
      thrust_device::vector<real_t> 
        count_mom; // statistical moment // TODO (perhaps tmp_device_real_cell could be referenced?)
      thrust_size_t count_n;

      // Eulerian-Lagrangian interface vers
      thrust_device::vector<real_t> 
        rhod,    // dry air density
        th,      // potential temperature (dry)
        rv,      // water vapour mixing ratio
        sstp_tmp_rv, // either rv_old or advection-caused change in water vapour mixing ratio
        sstp_tmp_th, // ditto for theta_d
        sstp_tmp_rh, // ditto for rho
        courant_x, 
        courant_y, 
        courant_z;
  
      thrust_device::vector<real_t> 
        T,  // temperature [K]
        p,  // pressure [Pa]
        RH, // relative humisity (p_v / p_vs)
        eta;// dynamic viscosity 

      // sorting needed only for diagnostics and coalescence
      bool sorted;

      // maps linear Lagrangian component indices into Eulerian component linear indices
      // the map key is the address of the Thrust vector
      std::map<
        const thrust_device::vector<real_t>*, 
        thrust::host_vector<thrust_size_t> 
      > l2e; 

      // chem stuff
      // TODO: consider changing the unit to AMU or alike (very small numbers!)
      std::vector<typename thrust_device::vector<real_t>::iterator >
        chem_bgn, chem_end; // indexed with enum chem_species_t
      thrust_device::vector<real_t> chem_noneq, chem_equil;
      /* TODO:
        On May 9, 2012, at 7:44 PM, Karsten Ahnert wrote:
        > ... unfortunately the Rosenbrock method cannot be used with any other state type than ublas.matrix.
        > ... I think, the best steppers for stiff systems and thrust are the
        > runge_kutta_fehlberg78 or the bulirsch_stoer with a very high order. But
        > should benchmark both steppers and choose the faster one.
      */
      boost::numeric::odeint::euler<
        thrust_device::vector<real_t>, // state_type
        real_t,                        // value_type
        thrust_device::vector<real_t>, // deriv_type
        real_t,                        // time_type
        boost::numeric::odeint::thrust_algebra,
        boost::numeric::odeint::thrust_operations,
        boost::numeric::odeint::never_resizer
      > chem_stepper;

      // temporary data
      thrust::host_vector<real_t>
        tmp_host_real_grid,
        tmp_host_real_cell;
      thrust::host_vector<thrust_size_t>
        tmp_host_size_cell;
      thrust_device::vector<real_t>
        tmp_device_real_part,
        tmp_device_real_cell,
	&u01;  // uniform random numbers between 0 and 1 // TODO: use the tmp array as rand argument?
      thrust_device::vector<unsigned int>
        tmp_device_n_part,
        &un; // uniform natural random numbers between 0 and max value of unsigned int
      thrust_device::vector<thrust_size_t>
        tmp_device_size_cell;

      // to simplify foreach calls
      const thrust::counting_iterator<thrust_size_t> zero;

      // fills u01[0:n] with random numbers
      void rand_u01(thrust_size_t n) { rng.generate_n(u01, n); }

      // fills un[0:n] with random numbers
      void rand_un(thrust_size_t n) { rng.generate_n(un, n); }

      // compile-time min(1, n) 
      int m1(int n) { return n == 0 ? 1 : n; }

      // ctor 
      impl(const opts_init_t<real_t> &opts_init) : 
        init_called(false),
        should_now_run_async(false),
        selected_before_counting(false),
	opts_init(opts_init),
	n_dims( // 0, 1, 2 or 3
          opts_init.nx/m1(opts_init.nx) + 
          opts_init.ny/m1(opts_init.ny) + 
          opts_init.nz/m1(opts_init.nz)
        ), 
        n_cell(
          m1(opts_init.nx) * 
          m1(opts_init.ny) *
          m1(opts_init.nz)
        ),
        zero(0), 
        sorted(false), 
        u01(tmp_device_real_part),
        n_user_params(opts_init.kernel_parameters.size()),
        un(tmp_device_n_part),
        rng(opts_init.rng_seed)
      {
        // sanity checks
        if (n_dims > 0)
        {
	  if (!(opts_init.x0 >= 0 && opts_init.x0 < m1(opts_init.nx) * opts_init.dx))
            throw std::runtime_error("!(x0 >= 0 & x0 < min(1,nx)*dz)"); 
	  if (!(opts_init.y0 >= 0 && opts_init.y0 < m1(opts_init.ny) * opts_init.dy))
            throw std::runtime_error("!(y0 >= 0 & y0 < min(1,ny)*dy)"); 
	  if (!(opts_init.z0 >= 0 && opts_init.z0 < m1(opts_init.nz) * opts_init.dz))
            throw std::runtime_error("!(z0 >= 0 & z0 < min(1,nz)*dz)"); 
	  if (!(opts_init.x1 > opts_init.x0 && opts_init.x1 <= m1(opts_init.nx) * opts_init.dx))
            throw std::runtime_error("!(x1 > x0 & x1 <= min(1,nx)*dx)");
	  if (!(opts_init.y1 > opts_init.y0 && opts_init.y1 <= m1(opts_init.ny) * opts_init.dy))
            throw std::runtime_error("!(y1 > y0 & y1 <= min(1,ny)*dy)");
	  if (!(opts_init.z1 > opts_init.z0 && opts_init.z1 <= m1(opts_init.nz) * opts_init.dz))
            throw std::runtime_error("!(z1 > z0 & z1 <= min(1,nz)*dz)");
        }

        if (opts_init.dt == 0) throw std::runtime_error("please specify opts_init.dt");
<<<<<<< HEAD
        if (opts_init.sd_conc == 0) throw std::runtime_error("please specify opts_init.sd_conc");
=======
        if (opts_init.sd_conc_mean == 0) throw std::runtime_error("please specify opts_init.sd_conc");
        if (opts_init.coal_switch)
        {
          if(opts_init.terminal_velocity == vt_t::undefined) throw std::runtime_error("please specify opts_init.terminal_velocity or turn off opts_init.coal_switch");
          if(opts_init.kernel == kernel_t::undefined) throw std::runtime_error("please specify opts_init.kernel");
        }
        if (opts_init.sedi_switch)
          if(opts_init.terminal_velocity == vt_t::undefined) throw std::runtime_error("please specify opts_init.terminal_velocity or turn off opts_init.sedi_switch");
>>>>>>> b84700a2

        // note: there could be less tmp data spaces if _cell vectors
        //       would point to _part vector data... but using.end() would not possible
        // initialising device temporary arrays
        tmp_device_real_cell.resize(n_cell);
        tmp_device_size_cell.resize(n_cell);

        // initialising host temporary arrays
        {
          int n_grid;
          switch (n_dims) // TODO: document that 3D is xyz, 2D is xz, 1D is x
          {
            case 3:
              n_grid = std::max(std::max(
                (opts_init.nx+1) * (opts_init.ny+0) * (opts_init.nz+0), 
                (opts_init.nx+0) * (opts_init.ny+1) * (opts_init.nz+0)),
                (opts_init.nx+0) * (opts_init.ny+0) * (opts_init.nz+1)
              );
              break;
            case 2:
              n_grid = std::max(
                (opts_init.nx+1) * (opts_init.nz+0), 
                (opts_init.nx+0) * (opts_init.nz+1)
              );
              break;
            case 1:
              n_grid = opts_init.nx+1;
              break;
            case 0:
              n_grid = 1;
              break;
            default: assert(false); 
          }
          if (n_dims != 0) assert(n_grid > n_cell);
	  tmp_host_real_grid.resize(n_grid);
        }
        tmp_host_size_cell.resize(n_cell);
        tmp_host_real_cell.resize(n_cell);
      }

      // methods
      void sanity_checks();

      void init_dry(
        const real_t kappa, // TODO: map
        const common::unary_function<real_t> *n_of_lnrd
      );
      void init_xyz();
      void init_e2l(const arrinfo_t<real_t> &, thrust_device::vector<real_t>*, const int = 0, const int = 0, const int = 0);
      void init_wet();
      void init_sync();
      void init_grid();
      void init_hskpng_ncell();
      void init_hskpng_npart();
      void init_chem();
      void init_sstp();
      void init_kernel();

      void fill_outbuf();

           // rename hskpng_ -> step_?
      void hskpng_sort_helper(bool);
      void hskpng_sort();
      void hskpng_shuffle_and_sort();
      void hskpng_count();
      void hskpng_ijk();
      void hskpng_Tpr();

      void hskpng_vterm_all();
      void hskpng_vterm_invalid();
      void hskpng_remove_n0();

      void moms_all();
   
      void moms_cmp(
        const typename thrust_device::vector<real_t>::iterator &vec1_bgn,
        const typename thrust_device::vector<real_t>::iterator &vec2_bgn
      );
      void moms_ge0(
        const typename thrust_device::vector<real_t>::iterator &vec_bgn
      );
      void moms_rng(
        const real_t &min, const real_t &max, 
        const typename thrust_device::vector<real_t>::iterator &vec_bgn
      ); 
      void moms_calc(
	const typename thrust_device::vector<real_t>::iterator &vec_bgn,
        const real_t power
      );

      void mass_dens_estim(
	const typename thrust_device::vector<real_t>::iterator &vec_bgn,
        const real_t, const real_t, const real_t
      );

      void sync(
        const arrinfo_t<real_t> &, // from 
        thrust_device::vector<real_t> & // to
      );
      void sync(
        const thrust_device::vector<real_t> &, // from
        arrinfo_t<real_t> &// to
      );

      void adve();
      void sedi();

      void cond_dm3_helper();
      void cond(const real_t &dt, const real_t &RH_max);

      void coal(const real_t &dt);

      void chem(const real_t &dt, const std::vector<real_t> &chem_gas, 
                const bool &chem_dsl, const bool &chem_dsc, const bool &chem_rct);
      thrust_size_t rcyc();
      real_t bcnd(); // returns accumulated rainfall

      void sstp_step(const int &step, const bool &var_rho);
      void sstp_save();
    };

    // ctor
    template <typename real_t, backend_t device>
    particles_t<real_t, device>::particles_t(const opts_init_t<real_t> &opts_init) :
      pimpl(new impl(opts_init))
    {
      this->opts_init = &pimpl->opts_init;
      pimpl->sanity_checks();
    }

    // outbuf
    template <typename real_t, backend_t device>
    real_t *particles_t<real_t, device>::outbuf() 
    {
      pimpl->fill_outbuf();
      return &(*(pimpl->tmp_host_real_cell.begin()));
    }
  };
};<|MERGE_RESOLUTION|>--- conflicted
+++ resolved
@@ -211,10 +211,7 @@
         }
 
         if (opts_init.dt == 0) throw std::runtime_error("please specify opts_init.dt");
-<<<<<<< HEAD
         if (opts_init.sd_conc == 0) throw std::runtime_error("please specify opts_init.sd_conc");
-=======
-        if (opts_init.sd_conc_mean == 0) throw std::runtime_error("please specify opts_init.sd_conc");
         if (opts_init.coal_switch)
         {
           if(opts_init.terminal_velocity == vt_t::undefined) throw std::runtime_error("please specify opts_init.terminal_velocity or turn off opts_init.coal_switch");
@@ -222,7 +219,6 @@
         }
         if (opts_init.sedi_switch)
           if(opts_init.terminal_velocity == vt_t::undefined) throw std::runtime_error("please specify opts_init.terminal_velocity or turn off opts_init.sedi_switch");
->>>>>>> b84700a2
 
         // note: there could be less tmp data spaces if _cell vectors
         //       would point to _part vector data... but using.end() would not possible
