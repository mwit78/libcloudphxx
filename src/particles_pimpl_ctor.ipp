--- conflicted
+++ resolved
@@ -275,13 +275,8 @@
       void init_wet();
       void init_sync();
       void init_grid();
-<<<<<<< HEAD
-      void init_hskpng_npart();
-      void init_hskpng_ncell();
-=======
       void init_hskpng_ncell();
       void init_hskpng_npart();
->>>>>>> 438ffb01
       void init_chem();
       void init_sstp();
       void init_kernel();
