// vim:filetype=cpp
/** @file
  * @copyright University of Warsaw
  * @section LICENSE
  * GPLv3+ (see the COPYING file or http://www.gnu.org/licenses/)
  * @brief Thrust-based CPU/GPU particle-tracking logic for Lagrangian microphysics
  */

#include <thrust/host_vector.h>
#include <thrust/iterator/constant_iterator.h>

#include <boost/numeric/odeint.hpp>
#include <boost/numeric/odeint/external/thrust/thrust_algebra.hpp>
#include <boost/numeric/odeint/external/thrust/thrust_operations.hpp>
#include <boost/numeric/odeint/external/thrust/thrust_resize.hpp>

#include <map>

namespace libcloudphxx
{
  namespace lgrngn
  {
    namespace detail
    {   
      enum { invalid = -1 };
    };  

    // pimpl stuff 
    template <typename real_t, backend_t device>
    struct particles_t<real_t, device>::impl
    { 
      // CUDA does not support max(unsigned long, unsigned long) -> using unsigned long long
      typedef unsigned long long n_t; // thrust_size_t?
 
      // order of operation flags
      bool init_called, should_now_run_async, selected_before_counting;

      // member fields
      const opts_init_t<real_t> opts_init; // a copy
      const int n_dims;
      const int n_cell; 
      detail::rng<real_t, device> rng;
      thrust_size_t n_part; 
<<<<<<< HEAD
=======
      detail::rng<real_t, device> rng;
>>>>>>> 4a9fe59c

      // pointer to collision kernel
      kernel_base<real_t, n_t> *p_kernel;
 
      //containters for all kernel types
      thrust_device::vector<kernel_golovin<real_t, n_t> > k_golovin;
      thrust_device::vector<kernel_geometric<real_t, n_t> > k_geometric;
<<<<<<< HEAD
      thrust_device::vector<kernel_geometric_with_efficiencies<real_t, n_t> > k_geometric_with_efficiencies;
      thrust_device::vector<kernel_onishi<real_t, n_t> > k_onishi;
=======
      thrust_device::vector<kernel_long<real_t, n_t> > k_long;
      thrust_device::vector<kernel_geometric_with_efficiencies<real_t, n_t> > k_geometric_with_efficiencies;
      thrust_device::vector<kernel_geometric_with_multiplier<real_t, n_t> > k_geometric_with_multiplier;
>>>>>>> 4a9fe59c

      // device container for kernel parameters, could come from opts_init or a file depending on the kernel
      thrust_device::vector<real_t> kernel_parameters;

      //number of kernel parameters defined by user in opts_init
      const n_t n_user_params;

      // particle attributes
      thrust_device::vector<n_t>
	n;   // multiplicity
      thrust_device::vector<real_t> 
	rd3, // dry radii cubed 
	rw2, // wet radius square
        kpa, // kappa
	x,   // x spatial coordinate (for 1D, 2D and 3D)
	y,   // y spatial coordinate (for 3D)
	z;   // z spatial coordinate (for 2D and 3D)

      // terminal velocity (per particle)
      thrust_device::vector<real_t> vt; 

      // grid-cell volumes (per grid cell)
      thrust_device::vector<real_t> dv;

      // housekeeping data (per particle)
      thrust_device::vector<thrust_size_t> 
        i, j, k, ijk, // Eulerian grid cell indices (always zero for 0D)
        sorted_id, sorted_ijk;

      // Arakawa-C grid helper vars
      thrust_device::vector<thrust_size_t> 
        lft, rgt, abv, blw, fre, hnd; // TODO: could be reused after advection!

      // moment-counting stuff
      thrust_device::vector<thrust_size_t> 
        count_ijk; // key-value pair for sorting particles by cell index
      thrust_device::vector<n_t>
        count_num; // number of particles in a given grid cell
      thrust_device::vector<real_t> 
        count_mom; // statistical moment // TODO (perhaps tmp_device_real_cell could be referenced?)
      thrust_size_t count_n;

      // Eulerian-Lagrangian interface vers
      thrust_device::vector<real_t> 
        rhod,    // dry air density
        th,      // potential temperature (dry)
        rv,      // water vapour mixing ratio
        sstp_tmp_rv, // either rv_old or advection-caused change in water vapour mixing ratio
        sstp_tmp_th, // ditto for theta_d
        sstp_tmp_rh, // ditto for rho
        courant_x, 
        courant_y, 
        courant_z;
  
      thrust_device::vector<real_t> 
        T,  // temperature [K]
        p,  // pressure [Pa]
        RH, // relative humisity (p_v / p_vs)
        eta;// dynamic viscosity 

      // sorting needed only for diagnostics and coalescence
      bool sorted;

      // maps linear Lagrangian component indices into Eulerian component linear indices
      // the map key is the address of the Thrust vector
      std::map<
        const thrust_device::vector<real_t>*, 
        thrust::host_vector<thrust_size_t> 
      > l2e; 

      // chem stuff
      // TODO: consider changing the unit to AMU or alike (very small numbers!)
      std::vector<typename thrust_device::vector<real_t>::iterator >
        chem_bgn, chem_end; // indexed with enum chem_species_t
      thrust_device::vector<real_t> chem_noneq, chem_equil;
      /* TODO:
        On May 9, 2012, at 7:44 PM, Karsten Ahnert wrote:
        > ... unfortunately the Rosenbrock method cannot be used with any other state type than ublas.matrix.
        > ... I think, the best steppers for stiff systems and thrust are the
        > runge_kutta_fehlberg78 or the bulirsch_stoer with a very high order. But
        > should benchmark both steppers and choose the faster one.
      */
      boost::numeric::odeint::euler<
        thrust_device::vector<real_t>, // state_type
        real_t,                        // value_type
        thrust_device::vector<real_t>, // deriv_type
        real_t,                        // time_type
        boost::numeric::odeint::thrust_algebra,
        boost::numeric::odeint::thrust_operations,
        boost::numeric::odeint::never_resizer
      > chem_stepper;

      // temporary data
      thrust::host_vector<real_t>
        tmp_host_real_grid,
        tmp_host_real_cell;
      thrust::host_vector<thrust_size_t>
        tmp_host_size_cell;
      thrust_device::vector<real_t>
        tmp_device_real_part,
        tmp_device_real_cell,
	&u01;  // uniform random numbers between 0 and 1 // TODO: use the tmp array as rand argument?
      thrust_device::vector<unsigned int>
        tmp_device_n_part,
        &un; // uniform natural random numbers between 0 and max value of unsigned int
      thrust_device::vector<thrust_size_t>
        tmp_device_size_cell;

      // to simplify foreach calls
      const thrust::counting_iterator<thrust_size_t> zero;

      // fills u01[0:n] with random numbers
      void rand_u01(thrust_size_t n) { rng.generate_n(u01, n); }

      // fills un[0:n] with random numbers
      void rand_un(thrust_size_t n) { rng.generate_n(un, n); }

      // compile-time min(1, n) 
      int m1(int n) { return n == 0 ? 1 : n; }

      // ctor 
      impl(const opts_init_t<real_t> &opts_init) : 
        init_called(false),
        should_now_run_async(false),
        selected_before_counting(false),
	opts_init(opts_init),
	n_dims( // 0, 1, 2 or 3
          opts_init.nx/m1(opts_init.nx) + 
          opts_init.ny/m1(opts_init.ny) + 
          opts_init.nz/m1(opts_init.nz)
        ), 
        n_cell(
          m1(opts_init.nx) * 
          m1(opts_init.ny) *
          m1(opts_init.nz)
        ),
	n_part( // TODO: what if multiple spectra/kappas
          opts_init.sd_conc_mean * 
	  ((opts_init.x1 - opts_init.x0) / opts_init.dx) *
	  ((opts_init.y1 - opts_init.y0) / opts_init.dy) *
	  ((opts_init.z1 - opts_init.z0) / opts_init.dz)
        ),
        zero(0), 
        sorted(false), 
        u01(tmp_device_real_part),
        n_user_params(opts_init.kernel_parameters.size()),
        un(tmp_device_n_part),
        rng(opts_init.rng_seed)
      {
        // sanity checks
        if (n_dims > 0)
        {
	  if (!(opts_init.x0 >= 0 && opts_init.x0 < m1(opts_init.nx) * opts_init.dx))
            throw std::runtime_error("!(x0 >= 0 & x0 < min(1,nx)*dz)"); 
	  if (!(opts_init.y0 >= 0 && opts_init.y0 < m1(opts_init.ny) * opts_init.dy))
            throw std::runtime_error("!(y0 >= 0 & y0 < min(1,ny)*dy)"); 
	  if (!(opts_init.z0 >= 0 && opts_init.z0 < m1(opts_init.nz) * opts_init.dz))
            throw std::runtime_error("!(z0 >= 0 & z0 < min(1,nz)*dz)"); 
	  if (!(opts_init.x1 > opts_init.x0 && opts_init.x1 <= m1(opts_init.nx) * opts_init.dx))
            throw std::runtime_error("!(x1 > x0 & x1 <= min(1,nx)*dx)");
	  if (!(opts_init.y1 > opts_init.y0 && opts_init.y1 <= m1(opts_init.ny) * opts_init.dy))
            throw std::runtime_error("!(y1 > y0 & y1 <= min(1,ny)*dy)");
	  if (!(opts_init.z1 > opts_init.z0 && opts_init.z1 <= m1(opts_init.nz) * opts_init.dz))
            throw std::runtime_error("!(z1 > z0 & z1 <= min(1,nz)*dz)");
        }

        if (opts_init.dt == 0) throw std::runtime_error("please specify opts_init.dt");
        if (opts_init.sd_conc_mean == 0) throw std::runtime_error("please specify opts_init.sd_conc");
        if (opts_init.coal_switch)
        {
          if(opts_init.terminal_velocity == vt_t::undefined) throw std::runtime_error("please specify opts_init.terminal_velocity or turn off opts_init.coal_switch");
          if(opts_init.kernel == kernel_t::undefined) throw std::runtime_error("please specify opts_init.kernel");
        }
        if (opts_init.sedi_switch)
          if(opts_init.terminal_velocity == vt_t::undefined) throw std::runtime_error("please specify opts_init.terminal_velocity or turn off opts_init.sedi_switch");

        // note: there could be less tmp data spaces if _cell vectors
        //       would point to _part vector data... but using.end() would not possible
        // initialising device temporary arrays
	tmp_device_real_part.resize(n_part);
        tmp_device_real_cell.resize(n_cell);
        tmp_device_size_cell.resize(n_cell);
	tmp_device_n_part.resize(n_part);

        // initialising host temporary arrays
        {
          int n_grid;
          switch (n_dims) // TODO: document that 3D is xyz, 2D is xz, 1D is x
          {
            case 3:
              n_grid = std::max(std::max(
                (opts_init.nx+1) * (opts_init.ny+0) * (opts_init.nz+0), 
                (opts_init.nx+0) * (opts_init.ny+1) * (opts_init.nz+0)),
                (opts_init.nx+0) * (opts_init.ny+0) * (opts_init.nz+1)
              );
              break;
            case 2:
              n_grid = std::max(
                (opts_init.nx+1) * (opts_init.nz+0), 
                (opts_init.nx+0) * (opts_init.nz+1)
              );
              break;
            case 1:
              n_grid = opts_init.nx+1;
              break;
            case 0:
              n_grid = 1;
              break;
            default: assert(false); 
          }
          if (n_dims != 0) assert(n_grid > n_cell);
	  tmp_host_real_grid.resize(n_grid);
        }
        tmp_host_size_cell.resize(n_cell);
        tmp_host_real_cell.resize(n_cell);
      }

      // methods
      void sanity_checks();

      void init_dry(
        const real_t kappa, // TODO: map
        const common::unary_function<real_t> *n_of_lnrd
      );
      void init_xyz();
      void init_e2l(const arrinfo_t<real_t> &, thrust_device::vector<real_t>*, const int = 0, const int = 0, const int = 0);
      void init_wet();
      void init_sync();
      void init_grid();
      void init_hskpng();
      void init_chem();
      void init_sstp();
      void init_kernel();

      void fill_outbuf();

           // rename hskpng_ -> step_?
      void hskpng_sort_helper(bool);
      void hskpng_sort();
      void hskpng_shuffle_and_sort();
      void hskpng_count();
      void hskpng_ijk();
      void hskpng_Tpr();

      void hskpng_vterm_all();
      void hskpng_vterm_invalid();
      void hskpng_remove_n0();

      void moms_all();
   
      void moms_cmp(
        const typename thrust_device::vector<real_t>::iterator &vec1_bgn,
        const typename thrust_device::vector<real_t>::iterator &vec2_bgn
      );
      void moms_ge0(
        const typename thrust_device::vector<real_t>::iterator &vec_bgn
      );
      void moms_rng(
        const real_t &min, const real_t &max, 
        const typename thrust_device::vector<real_t>::iterator &vec_bgn
      ); 
      void moms_calc(
	const typename thrust_device::vector<real_t>::iterator &vec_bgn,
        const real_t power
      );

      void mass_dens_estim(
	const typename thrust_device::vector<real_t>::iterator &vec_bgn,
        const real_t, const real_t, const real_t
      );

      void sync(
        const arrinfo_t<real_t> &, // from 
        thrust_device::vector<real_t> & // to
      );
      void sync(
        const thrust_device::vector<real_t> &, // from
        arrinfo_t<real_t> &// to
      );

      void adve();
      void sedi();

      void cond_dm3_helper();
      void cond(const real_t &dt, const real_t &RH_max);

      void coal(const real_t &dt);

      void chem(const real_t &dt, const std::vector<real_t> &chem_gas, 
                const bool &chem_dsl, const bool &chem_dsc, const bool &chem_rct);
      thrust_size_t rcyc();
      real_t bcnd(); // returns accumulated rainfall

      void sstp_step(const int &step, const bool &var_rho);
      void sstp_save();
    };

    // ctor
    template <typename real_t, backend_t device>
    particles_t<real_t, device>::particles_t(const opts_init_t<real_t> &opts_init) :
      pimpl(new impl(opts_init))
    {
      this->opts_init = &pimpl->opts_init;
      pimpl->sanity_checks();
    }

    // outbuf
    template <typename real_t, backend_t device>
    real_t *particles_t<real_t, device>::outbuf() 
    {
      pimpl->fill_outbuf();
      return &(*(pimpl->tmp_host_real_cell.begin()));
    }
  };
};<|MERGE_RESOLUTION|>--- conflicted
+++ resolved
@@ -41,10 +41,6 @@
       const int n_cell; 
       detail::rng<real_t, device> rng;
       thrust_size_t n_part; 
-<<<<<<< HEAD
-=======
-      detail::rng<real_t, device> rng;
->>>>>>> 4a9fe59c
 
       // pointer to collision kernel
       kernel_base<real_t, n_t> *p_kernel;
@@ -52,14 +48,10 @@
       //containters for all kernel types
       thrust_device::vector<kernel_golovin<real_t, n_t> > k_golovin;
       thrust_device::vector<kernel_geometric<real_t, n_t> > k_geometric;
-<<<<<<< HEAD
-      thrust_device::vector<kernel_geometric_with_efficiencies<real_t, n_t> > k_geometric_with_efficiencies;
-      thrust_device::vector<kernel_onishi<real_t, n_t> > k_onishi;
-=======
       thrust_device::vector<kernel_long<real_t, n_t> > k_long;
       thrust_device::vector<kernel_geometric_with_efficiencies<real_t, n_t> > k_geometric_with_efficiencies;
       thrust_device::vector<kernel_geometric_with_multiplier<real_t, n_t> > k_geometric_with_multiplier;
->>>>>>> 4a9fe59c
+      thrust_device::vector<kernel_onishi<real_t, n_t> > k_onishi;
 
       // device container for kernel parameters, could come from opts_init or a file depending on the kernel
       thrust_device::vector<real_t> kernel_parameters;
