--- conflicted
+++ resolved
@@ -137,13 +137,11 @@
       // sorting needed only for diagnostics and coalescence
       bool sorted;
 
-<<<<<<< HEAD
       // true if coalescence timestep has to be reduced, accesible from both device and host code
       bool *increase_sstp_coal;
-=======
+
       // timestep counter
       n_t stp_ctr;
->>>>>>> 771a4b6a
 
       // maps linear Lagrangian component indices into Eulerian component linear indices
       // the map key is the address of the Thrust vector
@@ -267,11 +265,8 @@
         }
 
         if (opts_init.dt == 0) throw std::runtime_error("please specify opts_init.dt");
-<<<<<<< HEAD
         if (opts_init.sd_conc * opts_init.sd_const_multi != 0) throw std::runtime_error("specify either opts_init.sd_conc or opts_init.sd_const_multi, not both");
         if (opts_init.sd_conc == 0 && opts_init.sd_const_multi == 0) throw std::runtime_error("please specify opts_init.sd_conc or opts_init.sd_const_multi");
-=======
-        if (opts_init.sd_conc == 0) throw std::runtime_error("please specify opts_init.sd_conc");
         if (opts_init.coal_switch)
         {
           if(opts_init.terminal_velocity == vt_t::undefined) throw std::runtime_error("please specify opts_init.terminal_velocity or turn off opts_init.coal_switch");
@@ -279,7 +274,6 @@
         }
         if (opts_init.sedi_switch)
           if(opts_init.terminal_velocity == vt_t::undefined) throw std::runtime_error("please specify opts_init.terminal_velocity or turn off opts_init.sedi_switch");
->>>>>>> 771a4b6a
 
         // note: there could be less tmp data spaces if _cell vectors
         //       would point to _part vector data... but using.end() would not possible
@@ -338,19 +332,16 @@
         const real_t kappa, // TODO: map
         const common::unary_function<real_t> *n_of_lnrd
       );
-<<<<<<< HEAD
       void init_dry_const_multi(
         const real_t kappa, // TODO: map
         const common::unary_function<real_t> *n_of_lnrd
       );
-=======
       void dist_analysis(
         const common::unary_function<real_t> *n_of_lnrd,
         const n_t sd_conc,
         const real_t dt = 1.
       );
       void init_ijk();
->>>>>>> 771a4b6a
       void init_xyz();
       void init_count_num(const real_t & = 1);
       void init_e2l(const arrinfo_t<real_t> &, thrust_device::vector<real_t>*, const int = 0, const int = 0, const int = 0, const int = 0);
