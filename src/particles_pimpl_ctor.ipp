--- conflicted
+++ resolved
@@ -252,7 +252,6 @@
         rng(opts_init.rng_seed),
         stp_ctr(0),
         n_x_bfr(n_x_bfr),
-<<<<<<< HEAD
         n_x_tot(n_x_tot),
         n_cell_bfr(n_x_bfr * m1(opts_init.ny) * m1(opts_init.nz)),
         vt0_n_bin(10000),
@@ -267,9 +266,6 @@
         halo_z( 
           n_dims == 2 ? opts_init.nz + 1:      // 2D
             (opts_init.nz + 1) * opts_init.ny) // 3D
-=======
-        n_cell_bfr(n_x_bfr * m1(opts_init.ny) * m1(opts_init.nz))
->>>>>>> 2a615ac2
       {
         // note: there could be less tmp data spaces if _cell vectors
         //       would point to _part vector data... but using.end() would not possible
