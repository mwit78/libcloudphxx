// vim:filetype=cpp
/** @file
  * @copyright University of Warsaw
  * @section LICENSE
  * GPLv3+ (see the COPYING file or http://www.gnu.org/licenses/)
  * @brief Thrust-based CPU/GPU particle-tracking logic for Lagrangian microphysics
  */

#include <thrust/host_vector.h>
#include <thrust/iterator/constant_iterator.h>

#include <boost/numeric/odeint.hpp>
#include <boost/numeric/odeint/external/thrust/thrust_algebra.hpp>
#include <boost/numeric/odeint/external/thrust/thrust_operations.hpp>
#include <boost/numeric/odeint/external/thrust/thrust_resize.hpp>

#include <map>

namespace libcloudphxx
{
  namespace lgrngn
  {
    namespace detail
    {   
      enum { invalid = -1 };
    };  

    // pimpl stuff 
    template <typename real_t, backend_t device>
    struct particles_t<real_t, device>::impl
    { 
      // CUDA does not support max(unsigned long, unsigned long) -> using unsigned long long
      typedef unsigned long long n_t; // thrust_size_t?
 
      // order of operation flags
      bool init_called, should_now_run_async, selected_before_counting;

      // member fields
      const opts_init_t<real_t> opts_init; // a copy
      const int n_dims;
      const int n_cell; 
      detail::rng<real_t, device> rng;
      thrust_size_t n_part; 

      // pointer to collision kernel
      kernel_base<real_t, n_t> *p_kernel;
 
      //containters for all kernel types
      thrust_device::vector<kernel_golovin<real_t, n_t> > k_golovin;
      thrust_device::vector<kernel_geometric<real_t, n_t> > k_geometric;
      thrust_device::vector<kernel_long<real_t, n_t> > k_long;
      thrust_device::vector<kernel_geometric_with_efficiencies<real_t, n_t> > k_geometric_with_efficiencies;
      thrust_device::vector<kernel_geometric_with_multiplier<real_t, n_t> > k_geometric_with_multiplier;
      thrust_device::vector<kernel_onishi<real_t, n_t> > k_onishi;

      // device container for kernel parameters, could come from opts_init or a file depending on the kernel
      thrust_device::vector<real_t> kernel_parameters;

      //number of kernel parameters defined by user in opts_init
      const n_t n_user_params;

      // particle attributes
      thrust_device::vector<n_t>
	n;   // multiplicity
      thrust_device::vector<real_t> 
	rd3, // dry radii cubed 
	rw2, // wet radius square
        kpa, // kappa
	x,   // x spatial coordinate (for 1D, 2D and 3D)
	y,   // y spatial coordinate (for 3D)
	z;   // z spatial coordinate (for 2D and 3D)

      // terminal velocity (per particle)
      thrust_device::vector<real_t> vt; 

      // grid-cell volumes (per grid cell)
      thrust_device::vector<real_t> dv;

      // housekeeping data (per particle)
      thrust_device::vector<thrust_size_t> 
        i, j, k, ijk, // Eulerian grid cell indices (always zero for 0D)
        sorted_id, sorted_ijk;

      // Arakawa-C grid helper vars
      thrust_device::vector<thrust_size_t> 
        lft, rgt, abv, blw, fre, hnd; // TODO: could be reused after advection!

      // moment-counting stuff
      thrust_device::vector<thrust_size_t> 
        count_ijk; // key-value pair for sorting particles by cell index
      thrust_device::vector<n_t>
        count_num; // number of particles in a given grid cell
      thrust_device::vector<real_t> 
        count_mom; // statistical moment // TODO (perhaps tmp_device_real_cell could be referenced?)
      thrust_size_t count_n;

      // Eulerian-Lagrangian interface vars
      thrust_device::vector<real_t> 
        rhod,    // dry air density
        th,      // potential temperature (dry)
        rv,      // water vapour mixing ratio
        sstp_tmp_rv, // either rv_old or advection-caused change in water vapour mixing ratio
        sstp_tmp_th, // ditto for theta_d
        sstp_tmp_rh, // ditto for rho
        courant_x, 
        courant_y, 
        courant_z;

      std::map<enum chem_species_t, thrust_device::vector<real_t> > ambient_chem;
  
      thrust_device::vector<real_t> 
        T,  // temperature [K]
        p,  // pressure [Pa]
        RH, // relative humisity (p_v / p_vs)
        eta;// dynamic viscosity 

      // sorting needed only for diagnostics and coalescence
      bool sorted;

      // maps linear Lagrangian component indices into Eulerian component linear indices
      // the map key is the address of the Thrust vector
      std::map<
        const thrust_device::vector<real_t>*, 
        thrust::host_vector<thrust_size_t> 
      > l2e; 

      // chem stuff
      // TODO: consider changing the unit to AMU or alike (very small numbers!)
      std::vector<typename thrust_device::vector<real_t>::iterator >
        chem_bgn, chem_end; // indexed with enum chem_species_t
      thrust_device::vector<real_t> chem_rhs, chem_ante_rhs, chem_post_rhs;
      /* TODO:
        On May 9, 2012, at 7:44 PM, Karsten Ahnert wrote:
        > ... unfortunately the Rosenbrock method cannot be used with any other state type than ublas.matrix.
        > ... I think, the best steppers for stiff systems and thrust are the
        > runge_kutta_fehlberg78 or the bulirsch_stoer with a very high order. But
        > should benchmark both steppers and choose the faster one.
      */
      boost::numeric::odeint::euler<
        thrust_device::vector<real_t>, // state_type
        real_t,                        // value_type
        thrust_device::vector<real_t>, // deriv_type
        real_t,                        // time_type
        boost::numeric::odeint::thrust_algebra,
        boost::numeric::odeint::thrust_operations,
        boost::numeric::odeint::never_resizer
      > chem_stepper;

      // temporary data
      thrust::host_vector<real_t>
        tmp_host_real_grid,
        tmp_host_real_cell;
      thrust::host_vector<thrust_size_t>
        tmp_host_size_cell;
      thrust_device::vector<real_t>
        tmp_device_real_part,
        tmp_device_real_part_V_old,
        tmp_device_real_part_SVI,
        tmp_device_real_part_mass,  //TODO is it needed?
        tmp_device_real_part_HNO3,  //TODO - can we do it without those four?
        tmp_device_real_part_NH3,
        tmp_device_real_part_SO2,
        tmp_device_real_part_CO2,
        tmp_device_real_cell,
	&u01;  // uniform random numbers between 0 and 1 // TODO: use the tmp array as rand argument?
      thrust_device::vector<unsigned int>
        tmp_device_n_part,
        &un; // uniform natural random numbers between 0 and max value of unsigned int
      thrust_device::vector<thrust_size_t>
        tmp_device_size_cell;

      // to simplify foreach calls
      const thrust::counting_iterator<thrust_size_t> zero;

      // fills u01[0:n] with random numbers
      void rand_u01(thrust_size_t n) { rng.generate_n(u01, n); }

      // fills un[0:n] with random numbers
      void rand_un(thrust_size_t n) { rng.generate_n(un, n); }

      // compile-time min(1, n) 
      int m1(int n) { return n == 0 ? 1 : n; }

      // ctor 
      impl(const opts_init_t<real_t> &opts_init) : 
        init_called(false),
        should_now_run_async(false),
        selected_before_counting(false),
	opts_init(opts_init),
	n_dims( // 0, 1, 2 or 3
          opts_init.nx/m1(opts_init.nx) + 
          opts_init.ny/m1(opts_init.ny) + 
          opts_init.nz/m1(opts_init.nz)
        ), 
        n_cell(
          m1(opts_init.nx) * 
          m1(opts_init.ny) *
          m1(opts_init.nz)
        ),
        zero(0), 
        sorted(false), 
        u01(tmp_device_real_part),
        n_user_params(opts_init.kernel_parameters.size()),
        un(tmp_device_n_part),
        rng(opts_init.rng_seed)
      {
        // sanity checks
        if (n_dims > 0)
        {
	  if (!(opts_init.x0 >= 0 && opts_init.x0 < m1(opts_init.nx) * opts_init.dx))
            throw std::runtime_error("!(x0 >= 0 & x0 < min(1,nx)*dz)"); 
	  if (!(opts_init.y0 >= 0 && opts_init.y0 < m1(opts_init.ny) * opts_init.dy))
            throw std::runtime_error("!(y0 >= 0 & y0 < min(1,ny)*dy)"); 
	  if (!(opts_init.z0 >= 0 && opts_init.z0 < m1(opts_init.nz) * opts_init.dz))
            throw std::runtime_error("!(z0 >= 0 & z0 < min(1,nz)*dz)"); 
	  if (!(opts_init.x1 > opts_init.x0 && opts_init.x1 <= m1(opts_init.nx) * opts_init.dx))
            throw std::runtime_error("!(x1 > x0 & x1 <= min(1,nx)*dx)");
	  if (!(opts_init.y1 > opts_init.y0 && opts_init.y1 <= m1(opts_init.ny) * opts_init.dy))
            throw std::runtime_error("!(y1 > y0 & y1 <= min(1,ny)*dy)");
	  if (!(opts_init.z1 > opts_init.z0 && opts_init.z1 <= m1(opts_init.nz) * opts_init.dz))
            throw std::runtime_error("!(z1 > z0 & z1 <= min(1,nz)*dz)");
        }

        if (opts_init.dt == 0) throw std::runtime_error("please specify opts_init.dt");
        if (opts_init.sd_conc == 0) throw std::runtime_error("please specify opts_init.sd_conc");
        if (opts_init.coal_switch)
        {
          if(opts_init.terminal_velocity == vt_t::undefined) throw std::runtime_error("please specify opts_init.terminal_velocity or turn off opts_init.coal_switch");
          if(opts_init.kernel == kernel_t::undefined) throw std::runtime_error("please specify opts_init.kernel");
        }
        if (opts_init.sedi_switch)
          if(opts_init.terminal_velocity == vt_t::undefined) throw std::runtime_error("please specify opts_init.terminal_velocity or turn off opts_init.sedi_switch");

        // note: there could be less tmp data spaces if _cell vectors
        //       would point to _part vector data... but using.end() would not possible
        // initialising device temporary arrays
<<<<<<< HEAD
	tmp_device_real_part.resize(n_part);
	tmp_device_real_part_SVI.resize(n_part);  // TODO: only in chemistry, but probably soon not needed when V will be cached
	tmp_device_real_part_V_old.resize(n_part);// TODO: only in chemistry, but can we do without it?
	tmp_device_real_part_mass.resize(n_part); // TODO: only in chemistry, maybe not needed?
	tmp_device_real_part_HNO3.resize(n_part); // TODO: only in chemistry, but can we do it without?
	tmp_device_real_part_NH3.resize(n_part);  // TODO: only in chemistry, but can we do it without?
	tmp_device_real_part_CO2.resize(n_part);  // TODO: only in chemistry, but can we do it without?
	tmp_device_real_part_SO2.resize(n_part);  // TODO: only in chemistry, but can we do it without?
=======
>>>>>>> d83c9d1a
        tmp_device_real_cell.resize(n_cell);
        tmp_device_size_cell.resize(n_cell);

        // initialising host temporary arrays
        {
          int n_grid;
          switch (n_dims) // TODO: document that 3D is xyz, 2D is xz, 1D is x
          {
            case 3:
              n_grid = std::max(std::max(
                (opts_init.nx+1) * (opts_init.ny+0) * (opts_init.nz+0), 
                (opts_init.nx+0) * (opts_init.ny+1) * (opts_init.nz+0)),
                (opts_init.nx+0) * (opts_init.ny+0) * (opts_init.nz+1)
              );
              break;
            case 2:
              n_grid = std::max(
                (opts_init.nx+1) * (opts_init.nz+0), 
                (opts_init.nx+0) * (opts_init.nz+1)
              );
              break;
            case 1:
              n_grid = opts_init.nx+1;
              break;
            case 0:
              n_grid = 1;
              break;
            default: assert(false); 
          }
          if (n_dims != 0) assert(n_grid > n_cell);
	  tmp_host_real_grid.resize(n_grid);
        }
        tmp_host_size_cell.resize(n_cell);
        tmp_host_real_cell.resize(n_cell);
      }

      // methods
      void sanity_checks();

      void init_dry(
        const real_t kappa, // TODO: map
        const common::unary_function<real_t> *n_of_lnrd
      );
      void init_xyz();
      void init_e2l(const arrinfo_t<real_t> &, thrust_device::vector<real_t>*, const int = 0, const int = 0, const int = 0);
      void init_wet();
      void init_sync();
      void init_grid();
      void init_hskpng_ncell();
      void init_hskpng_npart();
      void init_chem();
      void init_chem_aq();
      void init_sstp();
      void init_kernel();

      void fill_outbuf();

           // rename hskpng_ -> step_?
      void hskpng_sort_helper(bool);
      void hskpng_sort();
      void hskpng_shuffle_and_sort();
      void hskpng_count();
      void hskpng_ijk();
      void hskpng_Tpr();

      void hskpng_vterm_all();
      void hskpng_vterm_invalid();
      void hskpng_remove_n0();

      void moms_all();
   
      void moms_cmp(
        const typename thrust_device::vector<real_t>::iterator &vec1_bgn,
        const typename thrust_device::vector<real_t>::iterator &vec2_bgn
      );
      void moms_ge0(
        const typename thrust_device::vector<real_t>::iterator &vec_bgn
      );
      void moms_rng(
        const real_t &min, const real_t &max, 
        const typename thrust_device::vector<real_t>::iterator &vec_bgn
      ); 
      void moms_calc(
	const typename thrust_device::vector<real_t>::iterator &vec_bgn,
        const real_t power
      );

      void mass_dens_estim(
	const typename thrust_device::vector<real_t>::iterator &vec_bgn,
        const real_t, const real_t, const real_t
      );

      void sync(
        const arrinfo_t<real_t> &, // from 
        thrust_device::vector<real_t> & // to
      );
      void sync(
        const thrust_device::vector<real_t> &, // from
        arrinfo_t<real_t> &// to
      );

      void adve();
      void sedi();

      void cond_dm3_helper();
      void cond(const real_t &dt, const real_t &RH_max);

      void coal(const real_t &dt);

      void chem_vol_ante();
      void chem_henry(const real_t &dt, const bool &chem_sys_cls);
      void chem_dissoc();
      void chem_react(const real_t &dt);
      void chem_vol_post();
 
      thrust_size_t rcyc();
      real_t bcnd(); // returns accumulated rainfall

      void sstp_step(const int &step, const bool &var_rho);
      void sstp_save();
    };

    // ctor
    template <typename real_t, backend_t device>
    particles_t<real_t, device>::particles_t(const opts_init_t<real_t> &opts_init) :
      pimpl(new impl(opts_init))
    {
      this->opts_init = &pimpl->opts_init;
      pimpl->sanity_checks();
    }

    // outbuf
    template <typename real_t, backend_t device>
    real_t *particles_t<real_t, device>::outbuf() 
    {
      pimpl->fill_outbuf();
      return &(*(pimpl->tmp_host_real_cell.begin()));
    }
  };
};<|MERGE_RESOLUTION|>--- conflicted
+++ resolved
@@ -234,17 +234,6 @@
         // note: there could be less tmp data spaces if _cell vectors
         //       would point to _part vector data... but using.end() would not possible
         // initialising device temporary arrays
-<<<<<<< HEAD
-	tmp_device_real_part.resize(n_part);
-	tmp_device_real_part_SVI.resize(n_part);  // TODO: only in chemistry, but probably soon not needed when V will be cached
-	tmp_device_real_part_V_old.resize(n_part);// TODO: only in chemistry, but can we do without it?
-	tmp_device_real_part_mass.resize(n_part); // TODO: only in chemistry, maybe not needed?
-	tmp_device_real_part_HNO3.resize(n_part); // TODO: only in chemistry, but can we do it without?
-	tmp_device_real_part_NH3.resize(n_part);  // TODO: only in chemistry, but can we do it without?
-	tmp_device_real_part_CO2.resize(n_part);  // TODO: only in chemistry, but can we do it without?
-	tmp_device_real_part_SO2.resize(n_part);  // TODO: only in chemistry, but can we do it without?
-=======
->>>>>>> d83c9d1a
         tmp_device_real_cell.resize(n_cell);
         tmp_device_size_cell.resize(n_cell);
 
