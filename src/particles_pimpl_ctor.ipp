--- conflicted
+++ resolved
@@ -230,11 +230,7 @@
           m1(opts_init.ny) *
           m1(opts_init.nz)
         ),
-<<<<<<< HEAD
         zero(0),
-=======
-        zero(0), 
->>>>>>> 1000a66a
         n_part(0),
         sorted(false), 
         u01(tmp_device_real_part),
@@ -242,14 +238,11 @@
         un(tmp_device_n_part),
         rng(opts_init.rng_seed),
         stp_ctr(0),
-<<<<<<< HEAD
         n_x_bfr(n_x_bfr),
-        n_cell_bfr(n_x_bfr * m1(opts_init.ny) * m1(opts_init.nz))
-=======
+        n_cell_bfr(n_x_bfr * m1(opts_init.ny) * m1(opts_init.nz)),
         vt0_n_bin(10000),
         vt0_ln_r_min(log(5e-7)),
         vt0_ln_r_max(log(3e-3))  // Beard 1977 is defined on 1um - 6mm diameter range
->>>>>>> 1000a66a
       {
         // sanity checks
         if (n_dims > 0)
@@ -335,11 +328,7 @@
       void init_ijk();
       void init_xyz();
       void init_count_num();
-<<<<<<< HEAD
       void init_e2l(const arrinfo_t<real_t> &, thrust_device::vector<real_t>*, const int = 0, const int = 0, const int = 0, const int = 0);
-=======
-      void init_e2l(const arrinfo_t<real_t> &, thrust_device::vector<real_t>*, const int = 0, const int = 0, const int = 0);
->>>>>>> 1000a66a
       void init_wet();
       void init_sync();
       void init_grid();
