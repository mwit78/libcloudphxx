--- conflicted
+++ resolved
@@ -240,11 +240,7 @@
     {   
       // prerequisites
       hskpng_shuffle_and_sort(); // to get random neighbours by default
-<<<<<<< HEAD
-      hskpng_count();            // no. of particles per cell
-=======
       hskpng_count();            // no. of super-droplets per cell 
->>>>>>> 942aebd0
       
       // placing scale_factors in count_mom (of size count_n!)
       thrust::transform(
