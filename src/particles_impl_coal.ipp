--- conflicted
+++ resolved
@@ -96,11 +96,8 @@
         {
           const tpl_ro_t tpl_ro = thrust::get<0>(tpl_ro_rw);
           const tpl_rw_t tpl_rw = thrust::get<1>(tpl_ro_rw);
-<<<<<<< HEAD
-=======
           const tpl_ro_calc_t tpl_ro_calc = thrust::get<2>(tpl_ro_rw);
 
->>>>>>> 1f0117d6
           // sanity checks
 #if !defined(__NVCC__)
           assert(thrust::get<ix_a_ix>(tpl_ro) + 1 == thrust::get<ix_b_ix>(tpl_ro));
@@ -141,12 +138,8 @@
           // note: >= causes equal-multiplicity collisions to result in flagging for recycling
           if (thrust::get<n_a_ix>(tpl_rw) >= thrust::get<n_b_ix>(tpl_rw)) 
           {
-<<<<<<< HEAD
-            col_no = min( col_no, n_t(thrust::get<n_a_ix>(tpl_rw) / thrust::get<n_b_ix>(tpl_rw)));
-=======
             if(thrust::get<n_b_ix>(tpl_rw) > 0) 
               col_no = min( col_no, n_t(thrust::get<n_a_ix>(tpl_rw) / thrust::get<n_b_ix>(tpl_rw)));
->>>>>>> 1f0117d6
             collide<real_t, n_t,
                 n_a_ix,   n_b_ix,
               rw2_a_ix, rw2_b_ix,
@@ -157,12 +150,8 @@
           }
           else
           {
-<<<<<<< HEAD
-            col_no = min( col_no, n_t(thrust::get<n_b_ix>(tpl_rw) / thrust::get<n_a_ix>(tpl_rw)));
-=======
             if(thrust::get<n_a_ix>(tpl_rw) > 0) 
               col_no = min( col_no, n_t(thrust::get<n_b_ix>(tpl_rw) / thrust::get<n_a_ix>(tpl_rw)));
->>>>>>> 1f0117d6
             collide<real_t, n_t,
                 n_b_ix,   n_a_ix,
               rw2_b_ix, rw2_a_ix,
@@ -330,13 +319,8 @@
       );
 
       thrust::for_each(
-<<<<<<< HEAD
-        thrust::make_zip_iterator(thrust::make_tuple(zip_ro_it, zip_rw_it)),
-        thrust::make_zip_iterator(thrust::make_tuple(zip_ro_it, zip_rw_it)) + n_part - 1,
-=======
         thrust::make_zip_iterator(thrust::make_tuple(zip_ro_it, zip_rw_it, zip_ro_calc_it)),
         thrust::make_zip_iterator(thrust::make_tuple(zip_ro_it, zip_rw_it, zip_ro_calc_it)) + n_part - 1,
->>>>>>> 1f0117d6
         detail::collider<real_t, n_t>(dt, p_kernel)
       );
     }
