--- conflicted
+++ resolved
@@ -172,30 +172,11 @@
       }
 
       // resize vectors
-<<<<<<< HEAD
-      {
-        thrust_device::vector<real_t> *vec[] = {&rw2, &rd3, &kpa, &x, &y, &z, &vt, &tmp_device_real_part, &u01};
-        for(int i=0; i<9; ++i)
-        {
-          vec[i]->erase(vec[i]->begin() + n_part, vec[i]->end());
-        }
-      }
-      {
-        thrust_device::vector<thrust_size_t> *vec[] = {&i, &j, &k, &ijk, &sorted_id, &sorted_ijk};
-        for(int i=0; i<6; ++i)
-        {
-          vec[i]->erase(vec[i]->begin() + n_part, vec[i]->end());
-        }
-      }
-      n.erase(n.begin() + n_part, n.end());
-      un.erase(un.begin() + n_part, un.end());
-=======
       hskpng_resize_npart();
 
       // resize chem vectors and update chem iterators
       if(opts_init.chem_switch)
         init_chem();
->>>>>>> 771a4b6a
     }
   };  
 };