// vim:filetype=cpp
/** @file
  * @copyright University of Warsaw
  * @section LICENSE
  * GPLv3+ (see the COPYING file or http://www.gnu.org/licenses/)
  */

#include <thrust/remove.h>

namespace libcloudphxx
{
  namespace lgrngn
  {
    namespace detail
    {
      struct n_eq_zero
      {   
        template <typename Tuple>
        BOOST_GPU_ENABLED
        bool operator()(Tuple tup)
        {
          return(thrust::get<0>(thrust::get<0>(tup)) == 0); 
        }    
      };  

      struct n_eq_zero_0D
      {   
        template <typename Tuple>
        BOOST_GPU_ENABLED
        bool operator()(Tuple tup)
        {
          return(thrust::get<0>(tup) == 0); 
        }    
      };  
    };

    // remove SDs with n=0
    template <typename real_t, backend_t device>
    void particles_t<real_t, device>::impl::hskpng_remove_n0()
    {
      typedef thrust::detail::normal_iterator<thrust_device::pointer<real_t> > it_real_t;
      typedef thrust::detail::normal_iterator<thrust_device::pointer<n_t> > it_n_t;
      typedef thrust::detail::normal_iterator<thrust_device::pointer<thrust_size_t> > it_thrust_size_t;
      typedef thrust::tuple<it_n_t, it_real_t, it_real_t, it_real_t, it_real_t, it_thrust_size_t> tup_params_t;
 
      tup_params_t tup_params = thrust::make_tuple(n.begin(), rw2.begin(), rd3.begin(), kpa.begin(), vt.begin(), ijk.begin());

      if(opts_init.chem_switch)
      {
        namespace arg = thrust::placeholders;
        thrust::remove_if(
          V_old.begin(),
          V_old.end(),
          n.begin(),
          arg::_1 == 0
        );

        // TODO: remove all chem in one remove_if call
        for (int i = chem_all-1; i >= 0; --i)
        {
          typename thrust_device::vector<real_t>::iterator new_last = thrust::remove_if(
            chem_bgn[i],
            chem_end[i],
            n.begin(),
            arg::_1 == 0
          );
          
          thrust_device::vector<real_t> &vec(
            i < chem_rhs_beg 
              ? chem_ante_rhs
              : i < chem_rhs_fin
                ? chem_rhs
                : chem_post_rhs
          );
 
          vec.erase(new_last, chem_end[i]);
        }
      }

      if(n_dims == 3)
      {
        typedef thrust::zip_iterator<
          thrust::tuple<
            thrust::zip_iterator<tup_params_t>,
            thrust::zip_iterator<
              thrust::tuple<
                it_real_t, it_real_t, it_real_t,                    //x, y, z
                it_thrust_size_t,it_thrust_size_t,it_thrust_size_t  // i, j, k
              >
            >
          >
        > zip_param_pos_t;
       
        zip_param_pos_t zip_param_pos(
          thrust::make_tuple(
            thrust::make_zip_iterator(tup_params), 
            thrust::make_zip_iterator(thrust::make_tuple(x.begin(), y.begin(), z.begin(), i.begin(), j.begin(), k.begin()))
          )
        );

        zip_param_pos_t new_end = thrust::remove_if(
          zip_param_pos,
          zip_param_pos + n_part, 
          detail::n_eq_zero()
        );
        n_part = new_end - zip_param_pos;
      }
      else if(n_dims == 2)
      {
        typedef thrust::zip_iterator<
          thrust::tuple<
            thrust::zip_iterator<tup_params_t>,
            thrust::zip_iterator<
              thrust::tuple<
                it_real_t, it_real_t,              //x, z
                it_thrust_size_t,it_thrust_size_t  // i, k
              >
            >
          >
        > zip_param_pos_t;
       
        zip_param_pos_t zip_param_pos(
          thrust::make_tuple(
            thrust::make_zip_iterator(tup_params), 
            thrust::make_zip_iterator(thrust::make_tuple(x.begin(), z.begin(), i.begin(), k.begin()))
          )
        );

        zip_param_pos_t new_end = thrust::remove_if(
          zip_param_pos,
          zip_param_pos + n_part, 
          detail::n_eq_zero()
        );
        n_part = new_end - zip_param_pos;
      }
      else if(n_dims == 1)
      {
        typedef thrust::zip_iterator<
          thrust::tuple<
            thrust::zip_iterator<tup_params_t>,
            thrust::zip_iterator<
              thrust::tuple<
                it_real_t,        // z
                it_thrust_size_t  // k
              >
            >
          >
        > zip_param_pos_t;
       
        zip_param_pos_t zip_param_pos(
          thrust::make_tuple(
            thrust::make_zip_iterator(tup_params), 
            thrust::make_zip_iterator(thrust::make_tuple(x.begin(), i.begin()))
          )
        );

        zip_param_pos_t new_end = thrust::remove_if(
          zip_param_pos,
          zip_param_pos + n_part, 
          detail::n_eq_zero()
        );
        n_part = new_end - zip_param_pos;
      }
      else if(n_dims == 0)
      {
        typedef thrust::zip_iterator<tup_params_t> zip_param_pos_t;
       
        zip_param_pos_t zip_param_pos(
            thrust::make_zip_iterator(tup_params)
        );

        zip_param_pos_t new_end = thrust::remove_if(
          zip_param_pos,
          zip_param_pos + n_part, 
          detail::n_eq_zero_0D()
        );
        n_part = new_end - zip_param_pos;
      }

      // resize vectors
      hskpng_resize_npart();
<<<<<<< HEAD
=======

      // resize chem vectors and update chem iterators
      if(opts_init.chem_switch)
        init_chem();
>>>>>>> 1000a66a
    }
  };  
};<|MERGE_RESOLUTION|>--- conflicted
+++ resolved
@@ -179,13 +179,10 @@
 
       // resize vectors
       hskpng_resize_npart();
-<<<<<<< HEAD
-=======
 
       // resize chem vectors and update chem iterators
       if(opts_init.chem_switch)
         init_chem();
->>>>>>> 1000a66a
     }
   };  
 };