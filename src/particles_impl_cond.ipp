// vim:filetype=cpp
/** @file
  * @copyright University of Warsaw
  * @section LICENSE
  * GPLv3+ (see the COPYING file or http://www.gnu.org/licenses/)
  */

namespace libcloudphxx
{
  namespace lgrngn
  {
<<<<<<< HEAD
    namespace detail
    {
      template <typename real_t>
      struct advance_rw2_minfun
      {
        const quantity<si::area,              real_t> rw2_old;
        const quantity<si::time,              real_t> dt;
	const quantity<si::mass_density,      real_t> rhod;
	const quantity<si::dimensionless,     real_t> rv;
	const quantity<si::temperature,       real_t> T;
	const quantity<si::pressure,          real_t> p;
	const quantity<si::dimensionless,     real_t> RH;
	const quantity<si::dynamic_viscosity, real_t> eta;
	const quantity<si::volume,            real_t> rd3;
	const quantity<si::dimensionless,     real_t> kpa;
	const quantity<si::velocity,          real_t> vt;
        const quantity<si::dimensionless,     real_t> RH_max;

        // ctor
        BOOST_GPU_ENABLED
        advance_rw2_minfun(
          const real_t &dt,
          const real_t &rw2,
          const thrust::tuple<real_t, real_t, real_t, real_t, real_t, real_t, real_t, real_t, real_t> &tpl,
          const real_t &RH_max
        ) : 
          dt(dt * si::seconds), 
          rw2_old(rw2 * si::square_metres),
          rhod(    thrust::get<0>(tpl) * si::kilograms / si::cubic_metres),
          rv(      thrust::get<1>(tpl)),
          T(       thrust::get<2>(tpl) * si::kelvins),
          p(       thrust::get<3>(tpl) * si::pascals),
          RH(      thrust::get<4>(tpl)),
          eta(     thrust::get<5>(tpl) * si::pascals * si::seconds),
          rd3(     thrust::get<6>(tpl) * si::cubic_metres),
          kpa(     thrust::get<7>(tpl)),
          vt(      thrust::get<8>(tpl) * si::metres_per_second),
          RH_max(RH_max)
        {}

        BOOST_GPU_ENABLED
        quantity<divide_typeof_helper<si::area, si::time>::type, real_t> drw2_dt(const quantity<si::area, real_t> &rw2) const
        {
          using namespace common::maxwell_mason;
          using namespace common::kappa_koehler;
          using namespace common::kelvin;
          using common::moist_air::D_0;
          using common::moist_air::K_0;
          using common::moist_air::c_pd;
          using common::transition_regime::beta;
          using common::mean_free_path::lambda_D;
          using common::mean_free_path::lambda_K;
          using common::ventil::Sh;
          using common::ventil::Nu;
          using std::sqrt;

	  const quantity<si::length, real_t> rw  = sqrt(real_t(rw2 / si::square_metres)) * si::metres; 
	  const quantity<si::volume, real_t> rw3 = rw * rw * rw;;

          // TODO: common::moist_air:: below should not be needed
          // TODO: ventilation as option
          const quantity<si::dimensionless, real_t>
            Re = common::ventil::Re(vt, rw, rhod, eta), 
            Sc = common::ventil::Sc(eta, rhod, D_0<real_t>()), // TODO? cache
            Pr = common::ventil::Pr(eta, c_pd<real_t>(), K_0<real_t>()); // TODO? cache

          const quantity<common::diffusivity, real_t> 
            D = D_0<real_t>() * beta(lambda_D(T)    / rw) * (Sh(Sc, Re) / 2); // TODO: cache lambdas

          const quantity<common::thermal_conductivity, real_t> 
            K = K_0<real_t>() * beta(lambda_K(T, p) / rw) * (Nu(Pr, Re) / 2);

          return real_t(2) * rdrdt( 
            D,
            K,
            rhod * rv, 
            T, 
            p, 
            RH > RH_max ? RH_max : RH, 
            a_w(rw3, rd3, kpa),
            klvntrm(rw, T)
          );
        }

        // backward Euler scheme:
	// rw2_new = rw2_old + f_rw2(rw2_new) * dt
	// rw2_new = rw2_old + 2 * rw * f_rw(rw2_new) * dt
        BOOST_GPU_ENABLED
        real_t operator()(const real_t &rw2_unitless) const
        {
	  const quantity<si::area, real_t> rw2 = rw2_unitless * si::square_metres; 
          return (rw2_old + dt * drw2_dt(rw2) - rw2) / si::square_metres;
        }
      };

      template <typename real_t>
      struct advance_rw2
      {
        const real_t dt, RH_max;
        detail::config<real_t> config;

        advance_rw2(const real_t &dt, const real_t &RH_max) : dt(dt), RH_max(RH_max) {}

        BOOST_GPU_ENABLED
        real_t operator()(
          const real_t &rw2_old, 
          const thrust::tuple<real_t, real_t, real_t, real_t, real_t, real_t, real_t, real_t, real_t> &tpl
        ) const {
#if !defined(__NVCC__)
	  using std::min;
	  using std::max;
	  using std::pow;
	  using std::abs;
#endif

          const advance_rw2_minfun<real_t> f(dt, rw2_old, tpl, RH_max); 
          const real_t drw2 = dt * f.drw2_dt(rw2_old * si::square_metres) * si::seconds / si::square_metres;

          if (drw2 == 0) return rw2_old;

          const real_t rd2 = pow(thrust::get<6>(tpl), real_t(2./3));
          
          const int mlt = 2; // arbitrary!
 
          const real_t 
            a = max(rd2, rw2_old + min(real_t(0), mlt * drw2)),
            b =          rw2_old + max(real_t(0), mlt * drw2);

          // numerics (drw2 != 0 but a==b)
          if (a == b) return rw2_old;

          real_t fa, fb;

          if (drw2 > 0) 
          {
            fa = drw2; // for implicit Euler its equal to min_fun(x_old) 
            fb = f(b);
          }
          else
          {
            fa = f(a);
            fb = drw2; // for implicit Euler its equal to min_fun(x_old) 
          }

          // root-finding ill posed => explicit Euler 
	  if (fa * fb > 0) return rw2_old + drw2;

          // otherwise implicit Euler
          uintmax_t n_iter = config.n_iter;
	  return common::detail::toms748_solve(f, a, b, fa, fb, config.eps_tolerance, n_iter); 
        }
      };
    };

=======
>>>>>>> e1ba02a0
    template <typename real_t, backend_t device>
    void particles_t<real_t, device>::impl::cond(
      const real_t &dt,
      const real_t &RH_max
    ) {   

      // --- calc liquid water content before cond ---
      hskpng_sort(); 
      thrust_device::vector<real_t> &drv(tmp_device_real_cell);
      thrust::fill(drv.begin(), drv.end(), real_t(0.));

      moms_all();
      moms_calc(rw2.begin(), real_t(3./2.));

      // drv = - tot_vol_bfr
      thrust::transform(
        count_mom.begin(), count_mom.begin() + count_n,                    // input - 1st arg
        thrust::make_permutation_iterator(drv.begin(), count_ijk.begin()), // output
        thrust::negate<real_t>()
      );

      // calculating drop growth in a timestep using backward Euler 
      thrust::transform(
        rw2.begin(), rw2.end(),         // input - 1st arg (zip not as 1st arg not to write zip.end()
        thrust::make_zip_iterator(      // input - 2nd arg
          thrust::make_tuple(
            thrust::make_permutation_iterator(rhod.begin(), ijk.begin()),
            thrust::make_permutation_iterator(rv.begin(), ijk.begin()),
            thrust::make_permutation_iterator(T.begin(), ijk.begin()),
            thrust::make_permutation_iterator(p.begin(), ijk.begin()),
            thrust::make_permutation_iterator(RH.begin(), ijk.begin()),
            thrust::make_permutation_iterator(eta.begin(), ijk.begin()),
            rd3.begin(),
            kpa.begin(),
            vt.begin()
          )
        ), 
        rw2.begin(),                    // output
        detail::advance_rw2<real_t>(dt, RH_max)
      );

      // --- calc liquid water content after cond ---
      moms_calc(rw2.begin(), real_t(3./2.));

      // drv = tot_vol_aftr - tot_vol_bfr
      thrust::transform(
        count_mom.begin(), count_mom.begin() + count_n,                    // input - 1st arg
        thrust::make_permutation_iterator(drv.begin(), count_ijk.begin()), // output
        thrust::make_permutation_iterator(drv.begin(), count_ijk.begin()), // output
        thrust::plus<real_t>()
      );

      // update th and rv
      update_th_rv(drv);
    }
  };  
};<|MERGE_RESOLUTION|>--- conflicted
+++ resolved
@@ -9,163 +9,6 @@
 {
   namespace lgrngn
   {
-<<<<<<< HEAD
-    namespace detail
-    {
-      template <typename real_t>
-      struct advance_rw2_minfun
-      {
-        const quantity<si::area,              real_t> rw2_old;
-        const quantity<si::time,              real_t> dt;
-	const quantity<si::mass_density,      real_t> rhod;
-	const quantity<si::dimensionless,     real_t> rv;
-	const quantity<si::temperature,       real_t> T;
-	const quantity<si::pressure,          real_t> p;
-	const quantity<si::dimensionless,     real_t> RH;
-	const quantity<si::dynamic_viscosity, real_t> eta;
-	const quantity<si::volume,            real_t> rd3;
-	const quantity<si::dimensionless,     real_t> kpa;
-	const quantity<si::velocity,          real_t> vt;
-        const quantity<si::dimensionless,     real_t> RH_max;
-
-        // ctor
-        BOOST_GPU_ENABLED
-        advance_rw2_minfun(
-          const real_t &dt,
-          const real_t &rw2,
-          const thrust::tuple<real_t, real_t, real_t, real_t, real_t, real_t, real_t, real_t, real_t> &tpl,
-          const real_t &RH_max
-        ) : 
-          dt(dt * si::seconds), 
-          rw2_old(rw2 * si::square_metres),
-          rhod(    thrust::get<0>(tpl) * si::kilograms / si::cubic_metres),
-          rv(      thrust::get<1>(tpl)),
-          T(       thrust::get<2>(tpl) * si::kelvins),
-          p(       thrust::get<3>(tpl) * si::pascals),
-          RH(      thrust::get<4>(tpl)),
-          eta(     thrust::get<5>(tpl) * si::pascals * si::seconds),
-          rd3(     thrust::get<6>(tpl) * si::cubic_metres),
-          kpa(     thrust::get<7>(tpl)),
-          vt(      thrust::get<8>(tpl) * si::metres_per_second),
-          RH_max(RH_max)
-        {}
-
-        BOOST_GPU_ENABLED
-        quantity<divide_typeof_helper<si::area, si::time>::type, real_t> drw2_dt(const quantity<si::area, real_t> &rw2) const
-        {
-          using namespace common::maxwell_mason;
-          using namespace common::kappa_koehler;
-          using namespace common::kelvin;
-          using common::moist_air::D_0;
-          using common::moist_air::K_0;
-          using common::moist_air::c_pd;
-          using common::transition_regime::beta;
-          using common::mean_free_path::lambda_D;
-          using common::mean_free_path::lambda_K;
-          using common::ventil::Sh;
-          using common::ventil::Nu;
-          using std::sqrt;
-
-	  const quantity<si::length, real_t> rw  = sqrt(real_t(rw2 / si::square_metres)) * si::metres; 
-	  const quantity<si::volume, real_t> rw3 = rw * rw * rw;;
-
-          // TODO: common::moist_air:: below should not be needed
-          // TODO: ventilation as option
-          const quantity<si::dimensionless, real_t>
-            Re = common::ventil::Re(vt, rw, rhod, eta), 
-            Sc = common::ventil::Sc(eta, rhod, D_0<real_t>()), // TODO? cache
-            Pr = common::ventil::Pr(eta, c_pd<real_t>(), K_0<real_t>()); // TODO? cache
-
-          const quantity<common::diffusivity, real_t> 
-            D = D_0<real_t>() * beta(lambda_D(T)    / rw) * (Sh(Sc, Re) / 2); // TODO: cache lambdas
-
-          const quantity<common::thermal_conductivity, real_t> 
-            K = K_0<real_t>() * beta(lambda_K(T, p) / rw) * (Nu(Pr, Re) / 2);
-
-          return real_t(2) * rdrdt( 
-            D,
-            K,
-            rhod * rv, 
-            T, 
-            p, 
-            RH > RH_max ? RH_max : RH, 
-            a_w(rw3, rd3, kpa),
-            klvntrm(rw, T)
-          );
-        }
-
-        // backward Euler scheme:
-	// rw2_new = rw2_old + f_rw2(rw2_new) * dt
-	// rw2_new = rw2_old + 2 * rw * f_rw(rw2_new) * dt
-        BOOST_GPU_ENABLED
-        real_t operator()(const real_t &rw2_unitless) const
-        {
-	  const quantity<si::area, real_t> rw2 = rw2_unitless * si::square_metres; 
-          return (rw2_old + dt * drw2_dt(rw2) - rw2) / si::square_metres;
-        }
-      };
-
-      template <typename real_t>
-      struct advance_rw2
-      {
-        const real_t dt, RH_max;
-        detail::config<real_t> config;
-
-        advance_rw2(const real_t &dt, const real_t &RH_max) : dt(dt), RH_max(RH_max) {}
-
-        BOOST_GPU_ENABLED
-        real_t operator()(
-          const real_t &rw2_old, 
-          const thrust::tuple<real_t, real_t, real_t, real_t, real_t, real_t, real_t, real_t, real_t> &tpl
-        ) const {
-#if !defined(__NVCC__)
-	  using std::min;
-	  using std::max;
-	  using std::pow;
-	  using std::abs;
-#endif
-
-          const advance_rw2_minfun<real_t> f(dt, rw2_old, tpl, RH_max); 
-          const real_t drw2 = dt * f.drw2_dt(rw2_old * si::square_metres) * si::seconds / si::square_metres;
-
-          if (drw2 == 0) return rw2_old;
-
-          const real_t rd2 = pow(thrust::get<6>(tpl), real_t(2./3));
-          
-          const int mlt = 2; // arbitrary!
- 
-          const real_t 
-            a = max(rd2, rw2_old + min(real_t(0), mlt * drw2)),
-            b =          rw2_old + max(real_t(0), mlt * drw2);
-
-          // numerics (drw2 != 0 but a==b)
-          if (a == b) return rw2_old;
-
-          real_t fa, fb;
-
-          if (drw2 > 0) 
-          {
-            fa = drw2; // for implicit Euler its equal to min_fun(x_old) 
-            fb = f(b);
-          }
-          else
-          {
-            fa = f(a);
-            fb = drw2; // for implicit Euler its equal to min_fun(x_old) 
-          }
-
-          // root-finding ill posed => explicit Euler 
-	  if (fa * fb > 0) return rw2_old + drw2;
-
-          // otherwise implicit Euler
-          uintmax_t n_iter = config.n_iter;
-	  return common::detail::toms748_solve(f, a, b, fa, fb, config.eps_tolerance, n_iter); 
-        }
-      };
-    };
-
-=======
->>>>>>> e1ba02a0
     template <typename real_t, backend_t device>
     void particles_t<real_t, device>::impl::cond(
       const real_t &dt,
