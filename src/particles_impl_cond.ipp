--- conflicted
+++ resolved
@@ -20,79 +20,6 @@
   {
     namespace detail
     {
-<<<<<<< HEAD
-      template <typename n_t, typename real_t>
-      struct dm_3_summator
-      {   
-        BOOST_GPU_ENABLED
-        real_t operator()(const thrust::tuple<n_t, real_t> &tpl) const
-        {
-          const n_t n = thrust::get<0>(tpl);
-          const real_t rw2 = thrust::get<1>(tpl);
-          return n * pow(rw2, real_t(3./2));
-        }
-      };
-    };
-
-    template <typename real_t, backend_t device>
-    void particles_t<real_t, device>::impl::cond_dm3_helper() // TODO: move it into a common_count_mom?
-    {   
-      // TODO... or at least these typedefs!
-      typedef thrust::permutation_iterator<
-        typename thrust_device::vector<n_t>::iterator,
-        typename thrust_device::vector<thrust_size_t>::iterator
-      > pi_n_t;
-      typedef thrust::permutation_iterator<
-        typename thrust_device::vector<real_t>::iterator,
-        typename thrust_device::vector<thrust_size_t>::iterator
-      > pi_r_t;
-      typedef thrust::zip_iterator<thrust::tuple<pi_n_t, pi_r_t> > zip_it_t;
-
-      thrust::pair<
-	typename thrust_device::vector<thrust_size_t>::iterator,
-	typename thrust_device::vector<real_t>::iterator
-      > n = thrust::reduce_by_key(
-	sorted_ijk.begin(), sorted_ijk.end(),   // input - keys
-	thrust::transform_iterator<             // input - values
-          detail::dm_3_summator<n_t, real_t>,
-          zip_it_t,
-          real_t
-        >( 
-	  zip_it_t(thrust::make_tuple(
-	    pi_n_t(this->n.begin(), sorted_id.begin()),
-	    pi_r_t(rw2.begin(),     sorted_id.begin())
-	  )),
-	  detail::dm_3_summator<n_t, real_t>()
-	),
-	count_ijk.begin(),                      // output - keys
-	count_mom.begin()                       // output - values
-      );  
-      count_n = n.first - count_ijk.begin();
-      assert(count_n > 0 && count_n <= n_cell);
-    }
-
-
-    namespace detail
-    {
-      template <typename real_t>
-      struct dth
-      {
-        BOOST_GPU_ENABLED
-        real_t operator()(const thrust::tuple<real_t, real_t, real_t> &tpl) const
-        {
-          const quantity<si::dimensionless, real_t> 
-            drv      = thrust::get<0>(tpl);
-          const quantity<si::temperature, real_t> 
-            T        = thrust::get<1>(tpl) * si::kelvins;
-          const quantity<si::temperature, real_t> 
-            th       = thrust::get<2>(tpl) * si::kelvins;
-
-          return drv * common::theta_dry::d_th_d_rv(T, th) / si::kelvins;
-        }
-      };
-
-=======
->>>>>>> 6a1a04a9
       template <typename real_t>
       struct advance_rw2_minfun
       {
