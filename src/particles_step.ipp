// vim:filetype=cpp

/** @file
  * @copyright University of Warsaw
  * @section LICENSE
  * GPLv3+ (see the COPYING file or http://www.gnu.org/licenses/)
  * @brief timestepping routine for super droplets
  */

namespace libcloudphxx
{
  namespace lgrngn
  {
    template <typename real_t, backend_t device>
    void particles_t<real_t, device>::step_sync(
      const opts_t<real_t> &opts,
      arrinfo_t<real_t> th,
      arrinfo_t<real_t> rv,
      const arrinfo_t<real_t> rhod,      // defaults to NULL-NULL pair (e.g. kinematic or boussinesq model)
      const arrinfo_t<real_t> courant_x, // defaults to NULL-NULL pair (e.g. kinematic model)
      const arrinfo_t<real_t> courant_y, // defaults to NULL-NULL pair (e.g. kinematic model)
      const arrinfo_t<real_t> courant_z, // defaults to NULL-NULL pair (e.g. kinematic model)
      std::map<enum chem_species_t, arrinfo_t<real_t> > ambient_chem
    )
    {
      // sanity checks
      if (!pimpl->init_called)
        throw std::runtime_error("please call init() before calling step_sync()");
      if (pimpl->should_now_run_async)
        throw std::runtime_error("please call step_async() before calling step_sync() again");

      if (th.is_null() || rv.is_null())
        throw std::runtime_error("passing th and rv is mandatory");

 // <TODO> - code duplicated from init() !
      if (!courant_x.is_null() || !courant_y.is_null() || !courant_z.is_null())
      {
	if (pimpl->n_dims == 0)
	  throw std::runtime_error("Courant numbers passed in 0D setup");

	if (pimpl->n_dims == 1 && (courant_x.is_null() || !courant_y.is_null() || !courant_z.is_null()))
	  throw std::runtime_error("Only X Courant number allowed in 1D setup");

	if (pimpl->n_dims == 2 && (courant_x.is_null() || !courant_y.is_null() || courant_z.is_null()))
	  throw std::runtime_error("Only X and Z Courant numbers allowed in 2D setup");

	if (pimpl->n_dims == 3 && (courant_x.is_null() || courant_y.is_null() || courant_z.is_null()))
	  throw std::runtime_error("All XYZ Courant number components required in 3D setup");
      }

      if (pimpl->opts_init.chem_switch && ambient_chem.size() != chem_gas_n)
        throw std::runtime_error("chemistry was not switched off and ambient_chem is empty");

      if (!pimpl->opts_init.chem_switch && ambient_chem.size() != 0)
        throw std::runtime_error("chemistry was switched off and ambient_chem is not empty");
// </TODO>

      if (pimpl->l2e[&pimpl->courant_x].size() == 0) // TODO: y, z,...
      {
        // TODO: many max or m1 used, unify it
#if !defined(__NVCC__)
        using std::max;
#endif
        // TODO: copy-pasted from init
        if (!courant_x.is_null()) pimpl->init_e2l(courant_x, &pimpl->courant_x, 1, 0, 0);
        if (!courant_y.is_null()) pimpl->init_e2l(courant_y, &pimpl->courant_y, 0, 1, 0, pimpl->n_x_bfr * pimpl->opts_init.nz);
        if (!courant_z.is_null()) pimpl->init_e2l(courant_z, &pimpl->courant_z, 0, 0, 1, pimpl->n_x_bfr * max(1, pimpl->opts_init.ny));
      }

      // syncing in Eulerian fields (if not null)
      pimpl->sync(th,             pimpl->th);
      pimpl->sync(rv,             pimpl->rv);
      pimpl->sync(courant_x,      pimpl->courant_x);
      pimpl->sync(courant_y,      pimpl->courant_y);
      pimpl->sync(courant_z,      pimpl->courant_z);
      pimpl->sync(rhod,           pimpl->rhod);

<<<<<<< HEAD
=======
      if (pimpl->opts_init.chem_switch){
        for (int i = 0; i < chem_gas_n; ++i){
          pimpl->sync(
            ambient_chem.at((chem_species_t)i), 
            pimpl->ambient_chem[(chem_species_t)i]
          );
        }
      }

      // updating particle->cell look-up table
      // (before advection and sedimentation so that their order does not matter,
      pimpl->hskpng_ijk();

>>>>>>> 1000a66a
      // condensation/evaporation 
      if (opts.cond) 
      {
        for (int step = 0; step < pimpl->opts_init.sstp_cond; ++step) 
        {   
          pimpl->sstp_step(step, !rhod.is_null());
          pimpl->hskpng_Tpr(); 
          pimpl->cond(pimpl->opts_init.dt / pimpl->opts_init.sstp_cond, opts.RH_max); 
        } 
      }

      // aerosol source, in sync since it changes th/rv
      if (opts.src) 
      {
        // sanity check
        if (pimpl->opts_init.src_switch == false) throw std::runtime_error("aerosol source was switched off in opts_init");

        // update the step counter since src was turned on
        ++pimpl->stp_ctr;

        // introduce new particles with the given time interval
        if(pimpl->stp_ctr == pimpl->opts_init.supstp_src) 
        {
          pimpl->src(pimpl->opts_init.supstp_src * pimpl->opts_init.dt);
        }
      }
      else pimpl->stp_ctr = 0; //reset the counter if source was turned off

      if(opts.cond || pimpl->stp_ctr == pimpl->opts_init.supstp_src)
      {
        // syncing out // TODO: this is not necesarry in off-line mode (see coupling with DALES)
        pimpl->sync(pimpl->th, th);
        pimpl->sync(pimpl->rv, rv);
        pimpl->stp_ctr = 0; //reset the counter
      }

      // chemistry
      if (opts.chem_dsl or opts.chem_dsc or opts.chem_rct) 
      {
        // calculate new volume of droplets (needed for Henrys law)
        pimpl->chem_vol_ante();
        // set flag for those SD that are big enough to have chemical reactions
        pimpl->chem_flag_ante();

        for (int step = 0; step < pimpl->opts_init.sstp_chem; ++step)
        {
          //dissolving trace gases (Henrys law)
          if (opts.chem_dsl == true)
            pimpl->chem_henry(pimpl->opts_init.dt / pimpl->opts_init.sstp_chem, opts.chem_sys_cls);

          //dissociation
          if (opts.chem_dsc == true)
            pimpl->chem_dissoc();

          //oxidation 
          if (opts.chem_rct == true)
          pimpl->chem_react(pimpl->opts_init.dt / pimpl->opts_init.sstp_chem);
        }

        //save the current drop volume in V_old (to be used in the next step for Henrys law)
        pimpl->chem_vol_post();

        // syncing out // TODO: this is not necesarry in off-line mode (see coupling with DALES)
        for (int i = 0; i < chem_gas_n; ++i)
          pimpl->sync(
            pimpl->ambient_chem[(chem_species_t)i],
            ambient_chem.at((chem_species_t)i)
          );
      }

      pimpl->should_now_run_async = true;
      pimpl->selected_before_counting = false;
    }

    template <typename real_t, backend_t device>
    real_t particles_t<real_t, device>::step_async(
      const opts_t<real_t> &opts
    ) {
      //sanity checks
      if (!pimpl->should_now_run_async)
        throw std::runtime_error("please call step_sync() before calling step_async() again");

      pimpl->should_now_run_async = false;

      if((opts.chem_dsl || opts.chem_dsc || opts.chem_rct) && !pimpl->opts_init.chem_switch) 
        throw std::runtime_error("all chemistry was switched off in opts_init");

      if(opts.coal && !pimpl->opts_init.coal_switch) 
        throw std::runtime_error("all coalescence was switched off in opts_init");

      if(opts.sedi && !pimpl->opts_init.sedi_switch) 
        throw std::runtime_error("all sedimentation was switched off in opts_init");

      if (opts.cond) 
      { 
        // saving rv to be used as rv_old
        pimpl->sstp_save();
      }

      // updating Tpr look-up table (includes RH update)
      pimpl->hskpng_Tpr(); 

      // advection 
      if (opts.adve) pimpl->adve(); 

      // updating terminal velocities
      if (opts.sedi || opts.coal)
        pimpl->hskpng_vterm_all();

      if (opts.sedi) 
      {
        // advection with terminal velocity
        pimpl->sedi();
      }

      // boundary condition + accumulated rainfall to be returned
      real_t ret = pimpl->bcnd();

      // coalescence
      if (opts.coal) 
      {
        for (int step = 0; step < pimpl->opts_init.sstp_coal; ++step) 
        {
          // collide
          pimpl->coal(pimpl->opts_init.dt / pimpl->opts_init.sstp_coal);

          // update invalid vterm 
          if (step + 1 != pimpl->opts_init.sstp_coal)
            pimpl->hskpng_vterm_invalid(); 
        }
      }

<<<<<<< HEAD
      // aerosol source
      if (opts.src) 
      {
        // sanity check
        if (pimpl->opts_init.src_switch == false) throw std::runtime_error("aerosol source was switched off in opts_init");

        // update the step counter since src was turned on
        ++pimpl->stp_ctr;

        // introduce new particles with the given time interval
        if(pimpl->stp_ctr == pimpl->opts_init.supstp_src) 
        {
          pimpl->src(pimpl->opts_init.supstp_src * pimpl->opts_init.dt);
          pimpl->stp_ctr = 0;
        }
      }
      else pimpl->stp_ctr = 0; //reset the counter if source was turned off

      // boundary condition + accumulated rainfall to be returned
      // multi_GPU version invalidates i and k;
      // this has to be done last since i and k will be used by multi_gpu copy to other devices
      // TODO: instead of using i and k define new vectors ?
      // TODO: do this only if we advect/sediment?
      real_t ret = pimpl->bcnd();

      // some stuff to be done at the end of the step.
      // if using more than 1 GPU
      // has to be done after copy 
      if (pimpl->opts_init.dev_count < 2)
        pimpl->step_finalize(opts);
=======
      // recycling out-of-domain/invalidated particles 
      pimpl->rcyc();
>>>>>>> 1000a66a

      pimpl->selected_before_counting = false;

      return ret;
    }
  };
};<|MERGE_RESOLUTION|>--- conflicted
+++ resolved
@@ -75,8 +75,6 @@
       pimpl->sync(courant_z,      pimpl->courant_z);
       pimpl->sync(rhod,           pimpl->rhod);
 
-<<<<<<< HEAD
-=======
       if (pimpl->opts_init.chem_switch){
         for (int i = 0; i < chem_gas_n; ++i){
           pimpl->sync(
@@ -90,7 +88,6 @@
       // (before advection and sedimentation so that their order does not matter,
       pimpl->hskpng_ijk();
 
->>>>>>> 1000a66a
       // condensation/evaporation 
       if (opts.cond) 
       {
@@ -175,6 +172,10 @@
 
       pimpl->should_now_run_async = false;
 
+      //sanity checks
+      if((opts.chem_dsl || opts.chem_dsc || opts.chem_rct) && !pimpl->opts_init.chem_switch) throw std::runtime_error("all chemistry was switched off in opts_init");
+      if(opts.coal && !pimpl->opts_init.coal_switch) throw std::runtime_error("all coalescence was switched off in opts_init");
+      if(opts.sedi && !pimpl->opts_init.sedi_switch) throw std::runtime_error("all sedimentation was switched off in opts_init");
       if((opts.chem_dsl || opts.chem_dsc || opts.chem_rct) && !pimpl->opts_init.chem_switch) 
         throw std::runtime_error("all chemistry was switched off in opts_init");
 
@@ -206,9 +207,6 @@
         pimpl->sedi();
       }
 
-      // boundary condition + accumulated rainfall to be returned
-      real_t ret = pimpl->bcnd();
-
       // coalescence
       if (opts.coal) 
       {
@@ -222,25 +220,6 @@
             pimpl->hskpng_vterm_invalid(); 
         }
       }
-
-<<<<<<< HEAD
-      // aerosol source
-      if (opts.src) 
-      {
-        // sanity check
-        if (pimpl->opts_init.src_switch == false) throw std::runtime_error("aerosol source was switched off in opts_init");
-
-        // update the step counter since src was turned on
-        ++pimpl->stp_ctr;
-
-        // introduce new particles with the given time interval
-        if(pimpl->stp_ctr == pimpl->opts_init.supstp_src) 
-        {
-          pimpl->src(pimpl->opts_init.supstp_src * pimpl->opts_init.dt);
-          pimpl->stp_ctr = 0;
-        }
-      }
-      else pimpl->stp_ctr = 0; //reset the counter if source was turned off
 
       // boundary condition + accumulated rainfall to be returned
       // multi_GPU version invalidates i and k;
@@ -254,10 +233,6 @@
       // has to be done after copy 
       if (pimpl->opts_init.dev_count < 2)
         pimpl->step_finalize(opts);
-=======
-      // recycling out-of-domain/invalidated particles 
-      pimpl->rcyc();
->>>>>>> 1000a66a
 
       pimpl->selected_before_counting = false;
 
