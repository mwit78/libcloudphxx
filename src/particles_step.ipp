--- conflicted
+++ resolved
@@ -75,7 +75,6 @@
       pimpl->sync(courant_z,      pimpl->courant_z);
       pimpl->sync(rhod,           pimpl->rhod);
 
-<<<<<<< HEAD
       nancheck(pimpl->th, " th after sync-in");
       nancheck(pimpl->rv, " rv after sync-in");
       nancheck(pimpl->courant_x, " courant_x after sync-in");
@@ -83,14 +82,9 @@
       nancheck(pimpl->courant_z, " courant_z after sync-in");
       nancheck(pimpl->rhod, " rhod after sync-in");
 
-      // check if courants are greater than 1 since it would break the predictor-corrector (halo of size 1 only) 
-      assert(pimpl->opts_init.adve_scheme != as_t::pred_corr || (courant_x.is_null() || ((*(thrust::min_element(pimpl->courant_x.begin(), pimpl->courant_x.end()))) >= real_t(-1.) )) );
-      assert(pimpl->opts_init.adve_scheme != as_t::pred_corr || (courant_x.is_null() || ((*(thrust::max_element(pimpl->courant_x.begin(), pimpl->courant_x.end()))) <= real_t(1.) )) );
-=======
       // check if courants are greater than 1 since it would break the predictor-corrector (halo of size 1 in the x direction) 
       assert(pimpl->opts_init.adve_scheme != as_t::pred_corr || (courant_x.is_null() || ((*(thrust::min_element(pimpl->courant_x.begin(), pimpl->courant_x.end()))) >= real_t(-1.) )) );
       assert(pimpl->opts_init.adve_scheme != as_t::pred_corr || (courant_x.is_null() || ((*(thrust::max_element(pimpl->courant_x.begin(), pimpl->courant_x.end()))) <= real_t( 1.) )) );
->>>>>>> 90072f52
 
       if (pimpl->opts_init.chem_switch){
         for (int i = 0; i < chem_gas_n; ++i){
