--- conflicted
+++ resolved
@@ -86,7 +86,6 @@
 
       // condensation/evaporation 
       if (opts.cond) 
-<<<<<<< HEAD
       {
         if(pimpl->opts_init.sstp_cond > 1)
         // apply substeps per-particle logic
@@ -105,17 +104,11 @@
         {
           pimpl->hskpng_Tpr();
           pimpl->cond(pimpl->opts_init.dt / pimpl->opts_init.sstp_cond, opts.RH_max); 
-=======
-      { // cond/evap
-        for (int step = 0; step < pimpl->opts_init.sstp_cond; ++step) 
-        {   
-          pimpl->sstp_step(step, !rhod.is_null());
-          pimpl->hskpng_Tpr(); 
-          pimpl->cond(pimpl->opts_init.dt / pimpl->opts_init.sstp_cond, opts.RH_max);
         }
       }
 
       // chemistry
+      // TODO: chemistry substepping still done the old way, i.e. per cell not per particle
       if (opts.chem_dsl or opts.chem_dsc or opts.chem_rct) 
       {
         for (int step = 0; step < pimpl->opts_init.sstp_chem; ++step) 
@@ -147,7 +140,6 @@
           { //oxidation 
             pimpl->chem_react(pimpl->opts_init.dt / pimpl->opts_init.sstp_chem);
           }
->>>>>>> f2a3a56d
         }
       }
 
