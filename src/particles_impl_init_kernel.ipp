namespace libcloudphxx
{
  namespace lgrngn
  {
    template <typename real_t, backend_t device>
    void particles_t<real_t, device>::impl::init_kernel()
    {
      //temporary vector to store kernel efficiencies before they are appended to user input parameters
      std::vector<real_t> tmp_kernel_eff;

      switch(opts_init.kernel)
      {
<<<<<<< HEAD
        case(golovin):
          if(n_user_params != 1)
=======
        case(kernel_t::golovin):
          // init device kernel parameters vector
          if(n_kernel_params != 1)
>>>>>>> cdf217df
          {
            throw std::runtime_error("Golovin kernel accepts exactly one parameter.");
          }
          // init device kernel parameters vector
          kernel_parameters.resize(n_user_params);
          thrust::copy(opts_init.kernel_parameters.begin(), opts_init.kernel_parameters.end(), kernel_parameters.begin());

          // init kernel
          k_golovin.resize(1, kernel_golovin<real_t, n_t> (kernel_parameters.data()));
          p_kernel = (&(k_golovin[0])).get();
          break;

<<<<<<< HEAD
        case(geometric):
          if(n_user_params != 0)
=======
        case(kernel_t::geometric):
          // init kernel parameters vector
          if(n_kernel_params != 0)
>>>>>>> cdf217df
          {
            throw std::runtime_error("Geometric kernel doesn't accept parameters.");
          }

          // init kernel
          k_geometric.resize(1, kernel_geometric<real_t, n_t> ());
          p_kernel = (&(k_geometric[0])).get();
          break;
        
  
        //Hall kernel
        case(hall):
          if(n_user_params != 0)
          {
            throw std::runtime_error("Hall kernel doesn't accept parameters.");
          }
          //read in kernel efficiencies to a temporary container
          detail::hall_efficiencies<real_t> (tmp_kernel_eff);
         
          //reserve device memory for kernel parameters vector
          kernel_parameters.resize(opts_init.kernel_parameters.size() + tmp_kernel_eff.size());

          //copy user-defined parameters to device memory
          thrust::copy(opts_init.kernel_parameters.begin(), opts_init.kernel_parameters.end(), kernel_parameters.begin());

          //append efficiencies to device vector
          thrust::copy(tmp_kernel_eff.begin(), tmp_kernel_eff.end(), kernel_parameters.begin()+n_user_params);

          // init kernel
          k_geometric_with_efficiencies.resize(1, kernel_geometric_with_efficiencies<real_t, n_t> (kernel_parameters.data(), detail::hall_r_max<real_t>()));
          p_kernel = (&(k_geometric_with_efficiencies[0])).get();
          break;


        //Hall kernel with Davis and Jones (no van der Waals) efficiencies for small molecules (like Shima et al. 2009)
        case(hall_davis_no_waals):
          if(n_user_params != 0)
          {
            throw std::runtime_error("Hall + Davis kernel doesn't accept parameters.");
          }
          //read in kernel efficiencies to a temporary container
          detail::hall_davis_no_waals_efficiencies<real_t> (tmp_kernel_eff);
         
          //reserve device memory for kernel parameters vector
          kernel_parameters.resize(opts_init.kernel_parameters.size() + tmp_kernel_eff.size());

          //copy user-defined parameters to device memory
          thrust::copy(opts_init.kernel_parameters.begin(), opts_init.kernel_parameters.end(), kernel_parameters.begin());

          //append efficiencies to device vector
          thrust::copy(tmp_kernel_eff.begin(), tmp_kernel_eff.end(), kernel_parameters.begin()+n_user_params);

          // init kernel
          k_geometric_with_efficiencies.resize(1, kernel_geometric_with_efficiencies<real_t, n_t> (kernel_parameters.data(), detail::hall_davis_no_waals_r_max<real_t>()));
          p_kernel = (&(k_geometric_with_efficiencies[0])).get();
          break;

        default:
<<<<<<< HEAD
          throw std::runtime_error("please supply a type of collision kernel to use"); //TODO: move to pimpl ctor sanity checks?
=======
          ;
>>>>>>> cdf217df
      }
    }
  }
}<|MERGE_RESOLUTION|>--- conflicted
+++ resolved
@@ -10,14 +10,9 @@
 
       switch(opts_init.kernel)
       {
-<<<<<<< HEAD
-        case(golovin):
-          if(n_user_params != 1)
-=======
         case(kernel_t::golovin):
           // init device kernel parameters vector
-          if(n_kernel_params != 1)
->>>>>>> cdf217df
+          if(n_user_params != 1)
           {
             throw std::runtime_error("Golovin kernel accepts exactly one parameter.");
           }
@@ -30,14 +25,9 @@
           p_kernel = (&(k_golovin[0])).get();
           break;
 
-<<<<<<< HEAD
-        case(geometric):
-          if(n_user_params != 0)
-=======
         case(kernel_t::geometric):
           // init kernel parameters vector
-          if(n_kernel_params != 0)
->>>>>>> cdf217df
+          if(n_user_params != 0)
           {
             throw std::runtime_error("Geometric kernel doesn't accept parameters.");
           }
@@ -49,7 +39,7 @@
         
   
         //Hall kernel
-        case(hall):
+        case(kernel_t::hall):
           if(n_user_params != 0)
           {
             throw std::runtime_error("Hall kernel doesn't accept parameters.");
@@ -73,7 +63,7 @@
 
 
         //Hall kernel with Davis and Jones (no van der Waals) efficiencies for small molecules (like Shima et al. 2009)
-        case(hall_davis_no_waals):
+        case(kernel_t::hall_davis_no_waals):
           if(n_user_params != 0)
           {
             throw std::runtime_error("Hall + Davis kernel doesn't accept parameters.");
@@ -96,11 +86,7 @@
           break;
 
         default:
-<<<<<<< HEAD
-          throw std::runtime_error("please supply a type of collision kernel to use"); //TODO: move to pimpl ctor sanity checks?
-=======
           ;
->>>>>>> cdf217df
       }
     }
   }
