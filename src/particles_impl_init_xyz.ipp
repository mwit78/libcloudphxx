--- conflicted
+++ resolved
@@ -25,18 +25,10 @@
             *(res+i+thrust::get<1>(tup)) = thrust::get<2>(tup);
         }
       };
-<<<<<<< HEAD
-
-    };
-    // init_xyz, to get uniform distribution in each cell
-    // first n_cell SDs are distributed one per each cell,
-    // then same with second n_cell particles, etc.
-=======
     };
 
     // Init SD positions. Particles are considered to be sorted by cell number, in order
     // to obtain uniform initial distribution in each cell (see particles_impl_init_dry)
->>>>>>> dd4f627c
     template <typename real_t, backend_t device>
     void particles_t<real_t, device>::impl::init_xyz()
     {
@@ -48,12 +40,7 @@
       thrust_device::vector<thrust_size_t> 
                   *ii[3] = { &i,           &j,           &k           };
 
-<<<<<<< HEAD
-      if(opts_init.sd_conc > 0)
-        thrust::fill(count_num.begin(), count_num.end(), opts_init.sd_conc); // if using const_multi, count_num is already filled
-=======
       thrust::fill(count_num.begin(), count_num.end(), opts_init.sd_conc);
->>>>>>> dd4f627c
 
       thrust_device::vector<thrust_size_t> &ptr(tmp_device_size_cell);
       thrust::exclusive_scan(count_num.begin(), count_num.end(), ptr.begin()); // number of SDs in cells up to (i-1)
@@ -70,10 +57,6 @@
       );
 
       // get i, j, k from sorted_ijk 
-<<<<<<< HEAD
-      // TODO: check if it is done the same way as syncing with rhod!!
-=======
->>>>>>> dd4f627c
       // i, j, k will be temporarily used
       switch(n_dims)
       {
@@ -104,31 +87,19 @@
           thrust::transform(
             sorted_ijk.begin(), sorted_ijk.end(), // input - first arg
             j.begin(),        // output
-<<<<<<< HEAD
             (arg::_1 / opts_init.nz) % opts_init.ny   // assuming z varies first
-=======
-            arg::_1 / (opts_init.nz * opts_init.nx)   // assuming z and x vary first
->>>>>>> dd4f627c
           );
           // x
           thrust::transform(
             sorted_ijk.begin(), sorted_ijk.end(), // input - first arg
             i.begin(),        // output
-<<<<<<< HEAD
             arg::_1 / (opts_init.nz * opts_init.ny)  // assuming z and y vary first
-=======
-            arg::_1 % (opts_init.nz * opts_init.nx) / (opts_init.nz)   // assuming z varies first
->>>>>>> dd4f627c
           );
           // z
           thrust::transform(
             sorted_ijk.begin(), sorted_ijk.end(), // input - first arg
             k.begin(),        // output
-<<<<<<< HEAD
             arg::_1 % (opts_init.nz)   // assuming z varies first
-=======
-            arg::_1 % (opts_init.nz * opts_init.nx) % (opts_init.nz)   // assuming z varies first
->>>>>>> dd4f627c
           );
           break;
         default:
