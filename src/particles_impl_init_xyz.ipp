// vim:filetype=cpp
/** @file
  * @copyright University of Warsaw
  * @section LICENSE
  * GPLv3+ (see the COPYING file or http://www.gnu.org/licenses/)
  */
#include <thrust/sequence.h>

namespace libcloudphxx
{
  namespace lgrngn
  {
    namespace detail
    {
      struct arbitrary_sequence //fill container with n 0s, m 1s, l 2s, etc...
      {
        thrust_device::pointer<thrust_size_t> res;
        arbitrary_sequence(thrust_device::pointer<thrust_size_t> res): res(res) {}
      
        template<typename Tuple>
        BOOST_GPU_ENABLED
        void operator()(Tuple tup)
        {
          for(int i=0; i<thrust::get<0>(tup); ++i)
            *(res+i+thrust::get<1>(tup)) = thrust::get<2>(tup);
        }
      };
      
      template<typename real_t>
      struct pos_lgrngn_domain
      // get a random position within ii-th cell taking into account Lagrangian domain
      {
        real_t p0, // lower bound of the Lagrangian domain
               p1, // upper bound of the Lagrangian domain
               dp; // cell size of the Eulerian grid

        pos_lgrngn_domain(real_t p0, real_t p1, real_t dp): p0(p0), p1(p1), dp(dp) {}

        BOOST_GPU_ENABLED
        real_t operator()(real_t u01, thrust_size_t ii) // random number [0,1), cell index in respective dimension
        {
#if !defined(__NVCC__)
          using std::min;
          using std::max;
#endif
        	
          return u01 * min(p1, (ii+1) * dp) + (1. - u01) * max(p0, ii * dp); 
        }
      };
    };

    // init i,j,k,x,y,z based on the number of SDs to init in each cell stored in count_num
    // reused in source
    template <typename real_t, backend_t device>
    void particles_t<real_t, device>::impl::init_xyz_helper()
    {
      thrust_device::vector<real_t> 
                  *v[3] = { &x,           &y,           &z           };
      const int    n[3] = { opts_init.nx, opts_init.ny, opts_init.nz };
      const real_t a[3] = { opts_init.x0, opts_init.y0, opts_init.z0 };
      const real_t b[3] = { opts_init.x1, opts_init.y1, opts_init.z1 };
      const real_t d[3] = { opts_init.dx, opts_init.dy, opts_init.dz };
      thrust_device::vector<thrust_size_t> 
                  *ii[3] = { &i,           &j,           &k           };

      thrust_size_t n_part_old = n_part; // initially 0
      thrust_size_t n_part_to_init = thrust::reduce(count_num.begin(), count_num.end());
      n_part += n_part_to_init;
      hskpng_resize_npart();      

      thrust_device::vector<thrust_size_t> &ptr(tmp_device_size_cell);
      thrust::exclusive_scan(count_num.begin(), count_num.end(), ptr.begin()); // number of SDs in cells to init up to (i-1)

      // fill ijk with cell number of each SD
      thrust::for_each(
        thrust::make_zip_iterator(thrust::make_tuple(
          count_num.begin(), ptr.begin(), thrust::make_counting_iterator(0)
        )), 
        thrust::make_zip_iterator(thrust::make_tuple(
          count_num.end(), ptr.end(), thrust::make_counting_iterator(n_cell)
        )), 
        detail::arbitrary_sequence(&(ijk[0]))
      );

      // get i, j, k from ijk 
      switch(n_dims)
      {
<<<<<<< HEAD
        case(0):
          break;
        case(1):
          // z
          thrust::copy(ijk.begin(), ijk.end(), k.begin() + n_part_old);
          break;
        case 2:
=======
        case 3:
>>>>>>> 71055920
          namespace arg = thrust::placeholders;
          // y
          thrust::transform(
            ijk.begin(), ijk.end(), // input - first arg
<<<<<<< HEAD
            i.begin() + n_part_old,        // output
            arg::_1 / opts_init.nz   // assuming z varies first
=======
            j.begin(),        // output
            (arg::_1 / opts_init.nz) % (opts_init.ny) // z varies first
>>>>>>> 71055920
          );
          // z
          thrust::transform(
            ijk.begin(), ijk.end(), // input - first arg
<<<<<<< HEAD
            k.begin() + n_part_old,        // output
            arg::_1 % opts_init.nz   // assuming z varies first
          );
          break;
        case 3:
          namespace arg = thrust::placeholders;
          // y
          thrust::transform(
            ijk.begin(), ijk.end(), // input - first arg
            j.begin() + n_part_old,        // output
            arg::_1 / (opts_init.nz * opts_init.nx)   // assuming z and x vary first
=======
            k.begin(),        // output
            arg::_1 % (opts_init.nz)   // z varies first
>>>>>>> 71055920
          );
          // x
          thrust::transform(
            ijk.begin(), ijk.end(), // input - first arg
<<<<<<< HEAD
            i.begin() + n_part_old,        // output
            arg::_1 % (opts_init.nz * opts_init.nx) / (opts_init.nz)   // assuming z varies first
=======
            i.begin(),        // output
            arg::_1 / (opts_init.nz * opts_init.ny)    // z and y vary first
>>>>>>> 71055920
          );
          break;
        case 2:
          // z
          thrust::transform(
            ijk.begin(), ijk.end(), // input - first arg
<<<<<<< HEAD
            k.begin() + n_part_old,        // output
            arg::_1 % (opts_init.nz * opts_init.nx) % (opts_init.nz)   // assuming z varies first
=======
            k.begin(),        // output
            arg::_1 % (opts_init.nz)   // z varies first
>>>>>>> 71055920
          );
          // x
          thrust::transform(
            ijk.begin(), ijk.end(), // input - first arg
            i.begin(),        // output
            arg::_1 / (opts_init.nz)
          );
          break;
        case 1:
          thrust::copy(ijk.begin(), ijk.end(), i.begin()); // only x
        case 0:
          break;
        default:
          assert(false);
          break;
      }

      for (int ix = 0; ix < 3; ++ix)
      {
        if (n[ix] == 0) continue;

        // tossing random numbers [0,1] 
        rand_u01(n_part_to_init);

	// shifting from [0,1] to random position within respective cell 
        {
          namespace arg = thrust::placeholders;
	  thrust::transform(
	    u01.begin(), 
	    u01.begin() + n_part_to_init,
            ii[ix]->begin() + n_part_old, 
	    v[ix]->begin() + n_part_old, 
            detail::pos_lgrngn_domain<real_t>(a[ix], b[ix], d[ix])
	  );
        }
      }
    }

    // Init SD positions. Particles are considered to be sorted by cell number, in order
    // to obtain uniform initial distribution in each cell (see particles_impl_init_dry)
    template <typename real_t, backend_t device>
    void particles_t<real_t, device>::impl::init_xyz()
    {

      if(n_dims > 0)
      {
        namespace arg = thrust::placeholders;
        // some cells may be used only partially in thr super-droplet method
        // e.g. when Lagrangian domain (x0, x1, etc...) is smaller than the 
        // Eulerian domain (0, nx*dx, etc...)
        // sd_conc defines number of SDs per Eulerian cell
        thrust::transform(dv.begin(), dv.end(), count_num.begin(), (real_t(opts_init.sd_conc) * arg::_1 / (opts_init.dx * opts_init.dy * opts_init.dz) + real_t(0.5))); 
      }
      // parcel setup
      else
        thrust::fill(count_num.begin(), count_num.end(), opts_init.sd_conc);

      init_xyz_helper(); 
    }
  };
};<|MERGE_RESOLUTION|>--- conflicted
+++ resolved
@@ -85,82 +85,43 @@
       // get i, j, k from ijk 
       switch(n_dims)
       {
-<<<<<<< HEAD
-        case(0):
-          break;
-        case(1):
-          // z
-          thrust::copy(ijk.begin(), ijk.end(), k.begin() + n_part_old);
-          break;
-        case 2:
-=======
-        case 3:
->>>>>>> 71055920
-          namespace arg = thrust::placeholders;
-          // y
-          thrust::transform(
-            ijk.begin(), ijk.end(), // input - first arg
-<<<<<<< HEAD
-            i.begin() + n_part_old,        // output
-            arg::_1 / opts_init.nz   // assuming z varies first
-=======
-            j.begin(),        // output
-            (arg::_1 / opts_init.nz) % (opts_init.ny) // z varies first
->>>>>>> 71055920
-          );
-          // z
-          thrust::transform(
-            ijk.begin(), ijk.end(), // input - first arg
-<<<<<<< HEAD
-            k.begin() + n_part_old,        // output
-            arg::_1 % opts_init.nz   // assuming z varies first
-          );
-          break;
         case 3:
           namespace arg = thrust::placeholders;
           // y
           thrust::transform(
             ijk.begin(), ijk.end(), // input - first arg
             j.begin() + n_part_old,        // output
-            arg::_1 / (opts_init.nz * opts_init.nx)   // assuming z and x vary first
-=======
-            k.begin(),        // output
+            (arg::_1 / opts_init.nz) % (opts_init.ny) // z varies first
+          );
+          // z
+          thrust::transform(
+            ijk.begin(), ijk.end(), // input - first arg
+            k.begin() + n_part_old,        // output
             arg::_1 % (opts_init.nz)   // z varies first
->>>>>>> 71055920
           );
           // x
           thrust::transform(
             ijk.begin(), ijk.end(), // input - first arg
-<<<<<<< HEAD
             i.begin() + n_part_old,        // output
-            arg::_1 % (opts_init.nz * opts_init.nx) / (opts_init.nz)   // assuming z varies first
-=======
-            i.begin(),        // output
             arg::_1 / (opts_init.nz * opts_init.ny)    // z and y vary first
->>>>>>> 71055920
           );
           break;
         case 2:
           // z
           thrust::transform(
             ijk.begin(), ijk.end(), // input - first arg
-<<<<<<< HEAD
             k.begin() + n_part_old,        // output
-            arg::_1 % (opts_init.nz * opts_init.nx) % (opts_init.nz)   // assuming z varies first
-=======
-            k.begin(),        // output
             arg::_1 % (opts_init.nz)   // z varies first
->>>>>>> 71055920
           );
           // x
           thrust::transform(
             ijk.begin(), ijk.end(), // input - first arg
-            i.begin(),        // output
+            i.begin() + n_part_old,        // output
             arg::_1 / (opts_init.nz)
           );
           break;
         case 1:
-          thrust::copy(ijk.begin(), ijk.end(), i.begin()); // only x
+          thrust::copy(ijk.begin(), ijk.end(), i.begin() + n_part_old); // only x
         case 0:
           break;
         default:
