--- conflicted
+++ resolved
@@ -91,9 +91,6 @@
       if (!courant_y.is_null()) pimpl->sync(courant_y, pimpl->courant_y);
       if (!courant_z.is_null()) pimpl->sync(courant_z, pimpl->courant_z);
 
-<<<<<<< HEAD
-      // initialising housekeeping data of the size of number of cells
-=======
       if (pimpl->opts_init.chem_switch)
 	for (int i = 0; i < chem_gas_n; ++i)
 	  pimpl->sync(
@@ -102,49 +99,16 @@
           );
 
       // initialising housekeeping data of the size ncell
->>>>>>> 771a4b6a
       pimpl->init_hskpng_ncell(); 
 
       // initialising helper data for advection (Arakawa-C grid neighbours' indices)
       // and cell volumes
       pimpl->init_grid();
 
-<<<<<<< HEAD
-      // initialising dry radii (needs rhod) with constant multiplicity method (DSMC-like), done before initialization of positions
-      if(pimpl->opts_init.sd_const_multi > 0)
-      {
-        assert(pimpl->opts_init.dry_distros.size() == 1); // TODO: handle multiple spectra/kappas
-        pimpl->init_dry_const_multi(
-          pimpl->opts_init.dry_distros.begin()->first,
-          pimpl->opts_init.dry_distros.begin()->second 
-        ); // TODO: document that n_of_lnrd_stp is expected!
-      }
-
-      // initialising housekeeping data of the size of number of parts (could have been changed by init_dry_const_multi)
-//      pimpl->init_hskpng_npart(); 
-
-      // initialising particle positions
-      pimpl->init_xyz();
-
-      // initialising additional housekeeping data (incl. ijk)
-=======
       // initialising Tpr
->>>>>>> 771a4b6a
       pimpl->hskpng_Tpr(); 
 
-<<<<<<< HEAD
-      // initialising dry radii (needs positions, ijk and rhod)
-      if(pimpl->opts_init.sd_conc > 0)
-      {
-        assert(pimpl->opts_init.dry_distros.size() == 1); // TODO: handle multiple spectra/kappas
-        pimpl->init_dry(
-          pimpl->opts_init.dry_distros.begin()->first,
-          pimpl->opts_init.dry_distros.begin()->second 
-        ); // TODO: document that n_of_lnrd_stp is expected!
-      }
-=======
       pimpl->init_sstp();
->>>>>>> 771a4b6a
 
       // --------  init super-droplet characteristics  --------
       // reserve memory for data of the size of the max number of SDs
@@ -173,7 +137,10 @@
         );
 
         // init number of SDs of this kappa in cells, TODO: due to rounding, we might end up with not exactly sd_conc SDs per cell...
-        pimpl->init_count_num( (pimpl->log_rd_max - pimpl->log_rd_min) / tot_lnrd_rng);
+        if(opts_init.sd_conc > 0)
+          pimpl->init_count_num_sd_conc( (pimpl->log_rd_max - pimpl->log_rd_min) / tot_lnrd_rng);
+        else if(opts_init.const_multi > 0)
+          pimpl->init_count_num_const_multi( (pimpl->log_rd_max - pimpl->log_rd_min) / tot_lnrd_rng);
   
         // update no of particles
         // TODO: move to a separate function
@@ -185,14 +152,20 @@
         // init ijk vector, also n_part and resize n_part vectors
         pimpl->init_ijk();
   
-        // initialising dry radii (needs ijk and rhod)
-        pimpl->init_dry();
+        // initialising dry radii (needs ijk)
+        if(opts_init.sd_conc > 0)
+          pimpl->init_dry_sd_conc();
+        else if(opts_init.const_multi > 0)
+          pimpl->init_dry_const_multi();
+
+        // init kappa
+        pimpl->init_kappa(ddi->first);
   
         // init multiplicities
-        pimpl->init_n(
-          ddi->first,
-          ddi->second
-        ); // TODO: document that n_of_lnrd_stp is expected!
+        if(opts_init.sd_conc > 0)
+          pimpl->init_n_sd_conc(ddi->second); // TODO: document that n_of_lnrd_stp is expected!
+        else if(opts_init.const_multi > 0)
+          pimpl->init_n_const_multi(); 
   
         // initialising wet radii
         pimpl->init_wet();
