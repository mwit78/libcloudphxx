// vim:filetype=cpp
/** @file
  * @copyright University of Warsaw
  * @section LICENSE
  * GPLv3+ (see the COPYING file or http://www.gnu.org/licenses/)
  * @brief initialisation routine for super droplets
  */

namespace libcloudphxx
{
  namespace lgrngn
  {
    // init
    template <typename real_t, backend_t device>
    void particles_t<real_t, device>::init(
      const arrinfo_t<real_t> th,
      const arrinfo_t<real_t> rv,
      const arrinfo_t<real_t> rhod,
      const arrinfo_t<real_t> courant_x, // might be NULL
      const arrinfo_t<real_t> courant_y, // might be NULL
      const arrinfo_t<real_t> courant_z, // might be NULL
      const std::map<enum chem_species_t, const arrinfo_t<real_t> > ambient_chem
    )
    {
      if (pimpl->init_called) 
        throw std::runtime_error("init() may be called just once");
      pimpl->init_called = true;

      // sanity checks
      if (th.is_null() || rv.is_null() || rhod.is_null())
        throw std::runtime_error("passing th, rv and rhod is mandatory");

      // --------  init cells --------
      // initialising Eulerian-Lagrandian coupling
      if (!courant_x.is_null() || !courant_y.is_null() || !courant_z.is_null())
      {
	if (pimpl->n_dims == 0)
	  throw std::runtime_error("Courant numbers passed in 0D setup");

	if (pimpl->n_dims == 1 && (courant_x.is_null() || !courant_y.is_null() || !courant_z.is_null()))
	  throw std::runtime_error("Only X Courant number allowed in 1D setup");

	if (pimpl->n_dims == 2 && (courant_x.is_null() || !courant_y.is_null() || courant_z.is_null()))
	  throw std::runtime_error("Only X and Z Courant numbers allowed in 2D setup");

	if (pimpl->n_dims == 3 && (courant_x.is_null() || courant_y.is_null() || courant_z.is_null()))
	  throw std::runtime_error("All XYZ Courant number components required in 3D setup");
      }

      if (pimpl->opts_init.chem_switch && ambient_chem.size() != chem_gas_n) 
        throw std::runtime_error("chemistry was not switched off and ambient_chem is empty");

      if (!pimpl->opts_init.chem_switch && ambient_chem.size() != 0) 
        throw std::runtime_error("chemistry was switched off and ambient_chem is not empty");

      // TODO: in source match chemical composition
      if (pimpl->opts_init.chem_switch && pimpl->opts_init.src_switch) 
        throw std::runtime_error("chemistry and aerosol source are not compatible");

      if(pimpl->opts_init.dry_distros.size() > 1 && pimpl->opts_init.chem_switch)
        throw std::runtime_error("chemistry and multiple kappa distributions are not compatible");

      // TODO: in source match kappas 
      if(pimpl->opts_init.dry_distros.size() > 1 && pimpl->opts_init.src_switch)
        throw std::runtime_error("aerosol source and multiple kappa distributions are not compatible");


      // initialising Eulerian-Lagrangian coupling
      pimpl->init_sync();  // also, init of ambient_chem vectors
      pimpl->init_e2l(th,   &pimpl->th);
      pimpl->init_e2l(rv,   &pimpl->rv);
      pimpl->init_e2l(rhod, &pimpl->rhod);

#if !defined(__NVCC__)
      using std::max;
#endif
      if (!courant_x.is_null()) pimpl->init_e2l(courant_x, &pimpl->courant_x, 1, 0, 0);
      if (!courant_y.is_null()) pimpl->init_e2l(courant_y, &pimpl->courant_y, 0, 1, 0, pimpl->n_x_bfr * pimpl->opts_init.nz);
      if (!courant_z.is_null()) pimpl->init_e2l(courant_z, &pimpl->courant_z, 0, 0, 1, pimpl->n_x_bfr * max(1, pimpl->opts_init.ny));

      if (pimpl->opts_init.chem_switch)
	for (int i = 0; i < chem_gas_n; ++i)
	  pimpl->init_e2l(ambient_chem.at((chem_species_t)i), &pimpl->ambient_chem[(chem_species_t)i]);

      // feeding in Eulerian fields
      pimpl->sync(th,   pimpl->th);
      pimpl->sync(rv,   pimpl->rv);
      pimpl->sync(rhod, pimpl->rhod);

      if (!courant_x.is_null()) pimpl->sync(courant_x, pimpl->courant_x);
      if (!courant_y.is_null()) pimpl->sync(courant_y, pimpl->courant_y);
      if (!courant_z.is_null()) pimpl->sync(courant_z, pimpl->courant_z);

      if (pimpl->opts_init.chem_switch)
	for (int i = 0; i < chem_gas_n; ++i)
	  pimpl->sync(
            ambient_chem.at((chem_species_t)i), 
            pimpl->ambient_chem[(chem_species_t)i]
          );

      // initialising housekeeping data of the size ncell
      pimpl->init_hskpng_ncell(); 

      // initialising helper data for advection (Arakawa-C grid neighbours' indices)
      // done before init_xyz, cause it uses dv initialized here
      pimpl->init_grid();

      // initialising Tpr
      pimpl->hskpng_Tpr(); 

      // --------  init super-droplets --------
      // reserve memory for data of the size of the max number of SDs
      pimpl->init_hskpng_npart(); 

      // calc sum of ln(rd) ranges of all distributions
      real_t tot_lnrd_rng = 0.;
      for (typename opts_init_t<real_t>::dry_distros_t::const_iterator ddi = pimpl->opts_init.dry_distros.begin(); ddi != pimpl->opts_init.dry_distros.end(); ++ddi)
      {
        pimpl->dist_analysis(
          ddi->second,
          pimpl->opts_init.sd_conc
        );
        tot_lnrd_rng += pimpl->log_rd_max - pimpl->log_rd_min;
      }

      pimpl->n_part_old = 0;
<<<<<<< HEAD
      pimpl->n_part_to_init = thrust::reduce(pimpl->count_num.begin(), pimpl->count_num.end());
      pimpl->n_part += pimpl->n_part_to_init;
      pimpl->hskpng_resize_npart(); 

      pimpl->init_sstp();

      // init ijk vector
      pimpl->init_ijk();

      // initialising dry radii (needs ijk and rhod)
      assert(pimpl->opts_init.dry_distros.size() == 1); // TODO: handle multiple spectra/kappas
      // analyze the distribution
      pimpl->dist_analysis(
        pimpl->opts_init.dry_distros.begin()->second,
        pimpl->opts_init.sd_conc
      );
      pimpl->init_dry();

      // init multiplicities
      pimpl->init_n(
        pimpl->opts_init.dry_distros.begin()->first,
        pimpl->opts_init.dry_distros.begin()->second
      ); // TODO: document that n_of_lnrd_stp is expected!

      // initialising wet radii
      pimpl->init_wet();

      // memory allocation for chemical reactions, done after init.grid to have npart defined
      if(pimpl->opts_init.chem_switch){
        pimpl->init_chem();
      }
=======
>>>>>>> f2a3a56d

      // initialize SDs of each kappa-type
      for (typename opts_init_t<real_t>::dry_distros_t::const_iterator ddi = pimpl->opts_init.dry_distros.begin(); ddi != pimpl->opts_init.dry_distros.end(); ++ddi)
      {
        // analyze the distribution, TODO: just did it
        pimpl->dist_analysis(
          ddi->second,
          pimpl->opts_init.sd_conc
        );

        real_t fraction = (pimpl->log_rd_max - pimpl->log_rd_min) / tot_lnrd_rng;
        // adjust the multiplicity init coefficient to smaller number of SDs representing this kappa-type
        pimpl->multiplier *= pimpl->opts_init.sd_conc / int(fraction * pimpl->opts_init.sd_conc + 0.5);

        // init number of SDs of this kappa in cells, TODO: due to rounding, we might end up with not exactly sd_conc SDs per cell...
        pimpl->init_count_num(fraction);
  
        // update no of particles
        // TODO: move to a separate function
        pimpl->n_part_old = pimpl->n_part;
        pimpl->n_part_to_init = thrust::reduce(pimpl->count_num.begin(), pimpl->count_num.end());
        pimpl->n_part += pimpl->n_part_to_init;
        pimpl->hskpng_resize_npart(); 
  
        // init ijk vector, also n_part and resize n_part vectors
        pimpl->init_ijk();
  
        // initialising dry radii (needs ijk and rhod)
        pimpl->init_dry();
  
        // init multiplicities
        pimpl->init_n(
          ddi->first,
          ddi->second
        ); // TODO: document that n_of_lnrd_stp is expected!
  
        // initialising wet radii
        pimpl->init_wet();

        // memory allocation for chemical reactions, done after init.grid to have npart defined
        if(pimpl->opts_init.chem_switch){
          pimpl->init_chem();
        }

        // initialising mass of chemical compounds in droplets (needs to be done after dry radius)
        if(pimpl->opts_init.chem_switch){
          pimpl->init_chem_aq();
        }
       
        // init for substepping for chem reactions
        if(pimpl->opts_init.chem_switch){
         pimpl->init_sstp_chem();
        }

        // calculate initail volume (helper for Henry in chem)
        if (pimpl->opts_init.chem_switch){
          pimpl->chem_vol_ante();
        }
  
        // initialising particle positions
        pimpl->init_xyz();
      }
      // --------  other inits  --------
      //initialising collision kernel
      if(pimpl->opts_init.coal_switch) pimpl->init_kernel();

      //initialising vterm
      if(pimpl->opts_init.coal_switch || pimpl->opts_init.sedi_switch) pimpl->init_vterm();

      // init count_num and count_ijk
      pimpl->hskpng_count();
    }
  };
};<|MERGE_RESOLUTION|>--- conflicted
+++ resolved
@@ -124,40 +124,6 @@
       }
 
       pimpl->n_part_old = 0;
-<<<<<<< HEAD
-      pimpl->n_part_to_init = thrust::reduce(pimpl->count_num.begin(), pimpl->count_num.end());
-      pimpl->n_part += pimpl->n_part_to_init;
-      pimpl->hskpng_resize_npart(); 
-
-      pimpl->init_sstp();
-
-      // init ijk vector
-      pimpl->init_ijk();
-
-      // initialising dry radii (needs ijk and rhod)
-      assert(pimpl->opts_init.dry_distros.size() == 1); // TODO: handle multiple spectra/kappas
-      // analyze the distribution
-      pimpl->dist_analysis(
-        pimpl->opts_init.dry_distros.begin()->second,
-        pimpl->opts_init.sd_conc
-      );
-      pimpl->init_dry();
-
-      // init multiplicities
-      pimpl->init_n(
-        pimpl->opts_init.dry_distros.begin()->first,
-        pimpl->opts_init.dry_distros.begin()->second
-      ); // TODO: document that n_of_lnrd_stp is expected!
-
-      // initialising wet radii
-      pimpl->init_wet();
-
-      // memory allocation for chemical reactions, done after init.grid to have npart defined
-      if(pimpl->opts_init.chem_switch){
-        pimpl->init_chem();
-      }
-=======
->>>>>>> f2a3a56d
 
       // initialize SDs of each kappa-type
       for (typename opts_init_t<real_t>::dry_distros_t::const_iterator ddi = pimpl->opts_init.dry_distros.begin(); ddi != pimpl->opts_init.dry_distros.end(); ++ddi)
@@ -181,6 +147,8 @@
         pimpl->n_part_to_init = thrust::reduce(pimpl->count_num.begin(), pimpl->count_num.end());
         pimpl->n_part += pimpl->n_part_to_init;
         pimpl->hskpng_resize_npart(); 
+
+        pimpl->init_sstp();
   
         // init ijk vector, also n_part and resize n_part vectors
         pimpl->init_ijk();
