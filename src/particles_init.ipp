--- conflicted
+++ resolved
@@ -30,11 +30,8 @@
       if (th.is_null() || rv.is_null() || rhod.is_null())
         throw std::runtime_error("passing th, rv and rhod is mandatory");
 
-<<<<<<< HEAD
-=======
       // --------  init cell characteristics  --------
       // initialising Eulerian-Lagrandian coupling
->>>>>>> 6a1a04a9
       if (!courant_x.is_null() || !courant_y.is_null() || !courant_z.is_null())
       {
 	if (pimpl->n_dims == 0)
@@ -56,27 +53,11 @@
       if (!pimpl->opts_init.chem_switch && ambient_chem.size() != 0) 
         throw std::runtime_error("chemistry was switched off and ambient_chem is not empty");
 
-<<<<<<< HEAD
-      // initialising housekeeping data of the size ncell
-      pimpl->init_hskpng_ncell(); 
- 
-      // initialising helper data for advection (Arakawa-C grid neighbours' indices)
-      // done before init_xyz, cause it uses dv initialized here
-      pimpl->init_grid();
+      if (pimpl->opts_init.chem_switch && pimpl->opts_init.src_switch) 
+        throw std::runtime_error("chemistry and source are not compatible");
 
-      // initialising particle positions
-      pimpl->init_xyz();
-
-      // memory allocation for chemical reactions (at the beginning to have ambient_chem vectors allocated)
-      // but after init xyz to have npart defined
-      if(pimpl->opts_init.chem_switch){
-        pimpl->init_chem();
-      }
-
-=======
->>>>>>> 6a1a04a9
       // initialising Eulerian-Lagrangian coupling
-      pimpl->init_sync();
+      pimpl->init_sync();  // also, init of ambient_chem vectors
       pimpl->init_e2l(th,   &pimpl->th);
       pimpl->init_e2l(rv,   &pimpl->rv);
       pimpl->init_e2l(rhod, &pimpl->rhod);
@@ -105,8 +86,6 @@
             pimpl->ambient_chem[(chem_species_t)i]
           );
 
-<<<<<<< HEAD
-=======
       // initialising housekeeping data of the size ncell
       pimpl->init_hskpng_ncell(); 
 
@@ -114,7 +93,6 @@
       // done before init_xyz, cause it uses dv initialized here
       pimpl->init_grid();
 
->>>>>>> 6a1a04a9
       // initialising Tpr
       pimpl->hskpng_Tpr(); 
 
@@ -155,7 +133,11 @@
       // initialising wet radii
       pimpl->init_wet();
 
-<<<<<<< HEAD
+      // memory allocation for chemical reactions, done after init.grid to have npart defined
+      if(pimpl->opts_init.chem_switch){
+        pimpl->init_chem();
+      }
+
       // initialising mass of chemical compounds in droplets (needs to be done after dry radius)
       if(pimpl->opts_init.chem_switch){
         pimpl->init_chem_aq();
@@ -166,18 +148,11 @@
         pimpl->chem_vol_ante();
         pimpl->chem_vol_post();
       }
- 
-      pimpl->init_sstp();
 
-=======
       // initialising particle positions
       pimpl->init_xyz();
 
-      // initialising chem stuff
-      if(pimpl->opts_init.chem_switch) pimpl->init_chem();
-
       // --------  other inits  --------
->>>>>>> 6a1a04a9
       //initialising collision kernel
       if(pimpl->opts_init.coal_switch) pimpl->init_kernel();
     }
