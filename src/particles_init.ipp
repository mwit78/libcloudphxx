--- conflicted
+++ resolved
@@ -22,52 +22,7 @@
       const std::map<enum chem_species_t, const arrinfo_t<real_t> > ambient_chem
     )
     {
-<<<<<<< HEAD
       pimpl->init_sanity_check(th, rv, rhod, courant_x, courant_y, courant_z, ambient_chem);
-=======
-      if (pimpl->init_called) 
-        throw std::runtime_error("init() may be called just once");
-      pimpl->init_called = true;
-
-      // sanity checks
-      if (th.is_null() || rv.is_null() || rhod.is_null())
-        throw std::runtime_error("passing th, rv and rhod is mandatory");
-
-      // --------  init cells --------
-      // initialising Eulerian-Lagrandian coupling
-      if (!courant_x.is_null() || !courant_y.is_null() || !courant_z.is_null())
-      {
-	if (pimpl->n_dims == 0)
-	  throw std::runtime_error("Courant numbers passed in 0D setup");
-
-	if (pimpl->n_dims == 1 && (courant_x.is_null() || !courant_y.is_null() || !courant_z.is_null()))
-	  throw std::runtime_error("Only X Courant number allowed in 1D setup");
-
-	if (pimpl->n_dims == 2 && (courant_x.is_null() || !courant_y.is_null() || courant_z.is_null()))
-	  throw std::runtime_error("Only X and Z Courant numbers allowed in 2D setup");
-
-	if (pimpl->n_dims == 3 && (courant_x.is_null() || courant_y.is_null() || courant_z.is_null()))
-	  throw std::runtime_error("All XYZ Courant number components required in 3D setup");
-      }
-
-      if (pimpl->opts_init.chem_switch && ambient_chem.size() != chem_gas_n) 
-        throw std::runtime_error("chemistry was not switched off and ambient_chem is empty");
-
-      if (!pimpl->opts_init.chem_switch && ambient_chem.size() != 0) 
-        throw std::runtime_error("chemistry was switched off and ambient_chem is not empty");
-
-      // TODO: in source match chemical composition
-      if (pimpl->opts_init.chem_switch && pimpl->opts_init.src_switch) 
-        throw std::runtime_error("chemistry and aerosol source are not compatible");
-
-      if(pimpl->opts_init.dry_distros.size() > 1 && pimpl->opts_init.chem_switch)
-        throw std::runtime_error("chemistry and multiple kappa distributions are not compatible");
-
-      // TODO: in source match kappas 
-      if(pimpl->opts_init.dry_distros.size() > 1 && pimpl->opts_init.src_switch)
-        throw std::runtime_error("aerosol source and multiple kappa distributions are not compatible");
-
->>>>>>> e1ba02a0
 
       // initialising Eulerian-Lagrangian coupling
       pimpl->init_sync();  // also, init of ambient_chem vectors
