--- conflicted
+++ resolved
@@ -18,12 +18,6 @@
     - if [[ $TRAVIS_OS_NAME == 'osx' ]]; then brew update; fi
 
 install:
-<<<<<<< HEAD
-    - if [[ $CXX == 'clang++' ]]; then sudo apt-get install --no-install-recommends clang; fi
-    - if [[ $CXX == 'g++'     ]]; then sudo apt-get install --no-install-recommends g++  ; fi
-    - sudo apt-get install --no-install-recommends -t trusty -y libblitz0-dev cmake libboost-python-dev python-numpy libthrust-dev python-pytest
-    - if [[ $CXX == 'g++'     ]]; then sudo apt-get install --no-install-recommends -t trusty -y  nvidia-cuda-toolkit; fi
-=======
     - if [[ $TRAVIS_OS_NAME == 'linux' && $CXX == 'clang++' ]]; then sudo apt-get install --no-install-recommends clang; fi
     - if [[ $TRAVIS_OS_NAME == 'linux' && $CXX == 'g++'     ]]; then sudo apt-get install --no-install-recommends g++  ; fi
     - if [[ $TRAVIS_OS_NAME == 'linux' ]]; then sudo apt-get install --no-install-recommends -t trusty -y libblitz0-dev cmake libboost-python-dev python-numpy python-scipy libthrust-dev python-pytest; fi
@@ -33,7 +27,6 @@
     - if [[ $TRAVIS_OS_NAME == 'osx' ]]; then git clone --depth=1 git://github.com/thrust/thrust.git; fi
     - if [[ $TRAVIS_OS_NAME == 'osx' ]]; then sudo ln -s `pwd`/thrust/thrust /usr/local/include/thrust; fi
 
->>>>>>> 7af88377
 
 script:
     # libcloudph++ 
