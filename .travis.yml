--- conflicted
+++ resolved
@@ -57,20 +57,6 @@
 before_script:
     - chmod +x ./.travis_scripts/*
 
-<<<<<<< HEAD
-    ## icicle
-    - if [[ $TRAVIS_OS_NAME == 'linux' ]]; then sudo $apt_get_install libboost-program-options-dev; fi
-    - cd libcloudphxx/tests/paper_GMD_2015
-    - mkdir build 
-    - cd build
-    - if [[ $TRAVIS_OS_NAME == 'osx' ]]; then cmake .. -DBOOST_ROOT=/usr/local; fi
-    - if [[ $TRAVIS_OS_NAME == 'linux' && $CXX == 'clang++' ]]; then cmake -DCMAKE_CXX_COMPILER=/usr/bin/clang++ ../; fi # Travis default is not the packaged one
-    - cmake -DCMAKE_BUILD_TYPE=Release ../ 
-    - if [[ $CXX == 'clang++' ]]; then make; fi # disable compilation on the CUDA machine with g++ - it has not enough memory to compile icicle
-    - if [[ $CXX == 'clang++' ]]; then ctest -R travis; fi # compare icicle results against reference data (done for full simulation for bulk schemes and a couple of steps for lagrangian)
-    - if [[ $CXX == 'clang++' ]]; then cat Testing/Temporary/LastTest.log; fi
-    - cd ../../../..                                       
-=======
 script:
     # compile with nvcc
     - if [[ $TEST_SUITE == 'cuda' ]]; then . ./.travis_scripts/cuda.sh; fi # called like that to pass env vars
@@ -82,7 +68,6 @@
     - if [[ $TEST_SUITE == 'icicle' ]]; then . ./.travis_scripts/icicle.sh; fi
     # bicycles
     - if [[ $TEST_SUITE == 'bicycles' ]]; then . ./.travis_scripts/bicycles.sh; fi
->>>>>>> 98b0c692
 
 
 #    # libcloudph++ 
