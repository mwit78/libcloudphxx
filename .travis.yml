#TODO: container based build
#      getting g++-4.9 in container build: http://stackoverflow.com/questions/29312015/building-with-more-than-one-version-of-a-compiler/32127147#32127147

language: cpp
dist: trusty
sudo: required

os: 
    - linux
    - osx
compiler:
    - gcc
    - clang
env:
    - TEST_SUITE=cuda
    - TEST_SUITE=tests
    - TEST_SUITE=parcel
    - TEST_SUITE=icicle
    - TEST_SUITE=UWLCM
matrix:
    exclude:
        - os: osx
          compiler: gcc

        - compiler: clang
          env: TEST_SUITE=cuda

        - compiler: clang
<<<<<<< HEAD
          env: TEST_SUITE=UWLCM # UWLCM is not tested on clang yet
addons:
  apt:
    packages:
      - g++-6
=======
          env: TEST_SUITE=bicycles # bicycles is not tested on clang yet
addons:
  apt:
    packages:
      - g++-5
      - gcc-5
>>>>>>> 9977bbc8
      - clang-4.0
    sources: &sources
      - ubuntu-toolchain-r-test
      - llvm-toolchain-trusty-4.0


before_install:
# to avoid python lib/interpreter mismatch; https://github.com/travis-ci/travis-ci/issues/5326
    - if [[ $TRAVIS_OS_NAME == 'linux' ]]; then export PATH=$(echo $PATH | tr ':' "\n" | sed '/\/opt\/python/d' | tr "\n" ":" | sed "s|::|:|g"); fi
# find python paths, taken from 
# https://github.com/breannansmith/scisim/blob/master/.travis.yml
    - if [[ $TRAVIS_OS_NAME == "osx" ]]; then export PY_INC=`python-config --includes | grep -o '\-I[^ ]*' | head -n 1 | cut -c 3-` ; fi
    - if [[ $TRAVIS_OS_NAME == "osx" ]]; then export PY_LIB=`python-config --ldflags | grep -o '\-L[^ ]*' | head -n 1 | cut -c 3- | xargs -I % find % -name libpython*.dylib` ; fi


    - if [[ $TRAVIS_OS_NAME == 'linux' ]]; then sudo add-apt-repository "deb http://us.archive.ubuntu.com/ubuntu/ trusty main universe multiverse restricted"; fi
#    - if [[ $TRAVIS_OS_NAME == 'linux' ]]; then sudo add-apt-repository -y "ppa:ubuntu-toolchain-r/test" ; fi
    - if [[ $TRAVIS_OS_NAME == 'linux' ]]; then export apt_get_install="apt-get install -t trusty --no-install-recommends -y"; fi
# cuda 8 installation from https://github.com/tmcdonell/cuda/
    - if [[ $TEST_SUITE == 'cuda'     ]];  then  wget http://developer.download.nvidia.com/compute/cuda/repos/ubuntu1404/x86_64/cuda-repo-ubuntu1404_8.0.61-1_amd64.deb; fi
    - if [[ $TEST_SUITE == 'cuda'     ]];  then  sudo dpkg -i cuda-repo-ubuntu1404_8.0.61-1_amd64.deb; fi

    - if [[ $TRAVIS_OS_NAME == 'linux' ]]; then sudo apt-get update; fi
    - if [[ $TRAVIS_OS_NAME == 'osx' ]]; then brew update; fi

install:
    - if [[ $TRAVIS_OS_NAME == 'linux' && $CXX == 'clang++' ]]; then export CXX=clang++-4.0; fi
<<<<<<< HEAD
    - if [[ $TRAVIS_OS_NAME == 'linux' && $CXX == 'g++'     ]]; then export CXX=g++-6; fi
    - if [[ $TRAVIS_OS_NAME == 'linux' ]]; then sudo $apt_get_install libblitz0-dev cmake libboost-python-dev python-numpy python-scipy libthrust-dev python-pytest; fi
=======
# the C compiler is used by nvcc (why?). it needs to support custom omp reductions 
    - if [[ $TRAVIS_OS_NAME == 'linux' && $CXX == 'g++'     ]]; then export CC=gcc-5; fi
    - if [[ $TRAVIS_OS_NAME == 'linux' && $CXX == 'g++'     ]]; then export CXX=g++-5; fi

    - if [[ $TRAVIS_OS_NAME == 'linux' ]]; then sudo $apt_get_install libboost1.55-all-dev; fi
    - if [[ $TRAVIS_OS_NAME == 'linux' ]]; then sudo $apt_get_install libblitz0-dev cmake python-numpy python-scipy libthrust-dev python-pytest; fi
>>>>>>> 9977bbc8
    - if [[ $TEST_SUITE == 'cuda'     ]]; then sudo apt-get install -y cuda-toolkit-8-0; fi
#TODO: install only required parts of the toolkit to save time
#    - if [[ $TEST_SUITE == 'cuda'     ]]; then sudo apt-get install -y cuda-drivers cuda-core-8-0 cuda-cudart-dev-8-0 cuda-cufft-dev-8-0; fi
#    - if [[ $TEST_SUITE == 'cuda'     ]]; then export CUDA_HOME=/usr/local/cuda-8.0; fi
#    - if [[ $TEST_SUITE == 'cuda'     ]]; then export LD_LIBRARY_PATH=${CUDA_HOME}/lib64:${LD_LIBRARY_PATH}; fi
#    - if [[ $TEST_SUITE == 'cuda'     ]]; then export PATH=${CUDA_HOME}/bin:${PATH}; fi

# get boost odeint > 1.58
    - if [[ $TRAVIS_OS_NAME == 'linux' ]]; then git clone --depth=1 https://github.com/boostorg/odeint.git; fi
    - if [[ $TRAVIS_OS_NAME == 'linux' ]]; then sudo rm -f /usr/include/boost/numeric/odeint.hpp; fi
    - if [[ $TRAVIS_OS_NAME == 'linux' ]]; then sudo rm -rf /usr/include/boost/numeric/odeint; fi
    - if [[ $TRAVIS_OS_NAME == 'linux' ]]; then sudo ln -s `pwd`/odeint/include/boost/numeric/odeint.hpp /usr/include/boost/numeric/odeint.hpp; fi
    - if [[ $TRAVIS_OS_NAME == 'linux' ]]; then sudo ln -s `pwd`/odeint/include/boost/numeric/odeint  /usr/include/boost/numeric/; fi

    - if [[ $TRAVIS_OS_NAME == 'osx' ]]; then brew install blitz boost-python; fi
#    - if [[ $TRAVIS_OS_NAME == 'osx' ]]; then brew install blitz boost-python@1.59; fi
##    - if [[ $TRAVIS_OS_NAME == 'osx' ]]; then sudo ln -sf /usr/local/opt/boost@1.59/include/* /usr/local/include/; fi
##    - if [[ $TRAVIS_OS_NAME == 'osx' ]]; then sudo ln -sf /usr/local/opt/boost@1.59/lib/* /usr/local/lib/; fi
#    - if [[ $TRAVIS_OS_NAME == 'osx' ]]; then export BOOST_INCLUDEDIR=/usr/local/opt/boost@1.59/include ; fi
#    - if [[ $TRAVIS_OS_NAME == 'osx' ]]; then export BOOST_LIBRARYDIR=/usr/local/opt/boost@1.59/lib ; fi
    - if [[ $TRAVIS_OS_NAME == 'osx' ]]; then sudo pip install -U pytest; fi

# thrust
    - git clone --depth=1 git://github.com/thrust/thrust.git;
    - sudo ln -s `pwd`/thrust/thrust /usr/local/include/thrust;

    - if [[ $TRAVIS_OS_NAME == 'osx' ]]; then sudo pip install http://prdownloads.sourceforge.net/gnuplot-py/gnuplot-py-1.8.tar.gz?download; fi
    - if [[ $TRAVIS_OS_NAME == 'osx' ]]; then sudo pip install -U matplotlib; fi
    - if [[ $TRAVIS_OS_NAME == 'osx' ]]; then brew install gnuplot; fi
    - if [[ $TRAVIS_OS_NAME == 'osx' ]]; then mkdir -p /Users/travis/Library/Python/2.7/lib/python/site-packages; fi
    - if [[ $TRAVIS_OS_NAME == 'osx' ]]; then echo 'import sys; sys.path.insert(1, "/usr/local/lib/python2.7/site-packages")' >> /Users/travis/Library/Python/2.7/lib/python/site-packages/homebrew.pth; fi
# get latest FindBoost.cmake
    - if [[ $TRAVIS_OS_NAME == 'osx' ]]; then wget https://raw.githubusercontent.com/Kitware/CMake/master/Modules/FindBoost.cmake; fi
    - if [[ $TRAVIS_OS_NAME == 'osx' ]]; then sudo mv FindBoost.cmake /usr/local/Cellar/cmake/3.6.2/share/cmake/Modules/; fi

before_script:
    - chmod +x ./.travis_scripts/*

script:
    # compile with nvcc
    - if [[ $TEST_SUITE == 'cuda' ]]; then . ./.travis_scripts/cuda.sh; fi # called like that to pass env vars
    # unit tests and drops.py
    - if [[ $TEST_SUITE == 'tests' ]]; then . ./.travis_scripts/tests.sh; fi
    # parcel
    - if [[ $TEST_SUITE == 'parcel' ]]; then . ./.travis_scripts/parcel.sh; fi
    # icicle
    - if [[ $TEST_SUITE == 'icicle' ]]; then . ./.travis_scripts/icicle.sh; fi
    # UWLCM
    - if [[ $TEST_SUITE == 'UWLCM' ]]; then . ./.travis_scripts/UWLCM.sh; fi<|MERGE_RESOLUTION|>--- conflicted
+++ resolved
@@ -26,20 +26,12 @@
           env: TEST_SUITE=cuda
 
         - compiler: clang
-<<<<<<< HEAD
           env: TEST_SUITE=UWLCM # UWLCM is not tested on clang yet
-addons:
-  apt:
-    packages:
-      - g++-6
-=======
-          env: TEST_SUITE=bicycles # bicycles is not tested on clang yet
 addons:
   apt:
     packages:
       - g++-5
       - gcc-5
->>>>>>> 9977bbc8
       - clang-4.0
     sources: &sources
       - ubuntu-toolchain-r-test
@@ -67,17 +59,12 @@
 
 install:
     - if [[ $TRAVIS_OS_NAME == 'linux' && $CXX == 'clang++' ]]; then export CXX=clang++-4.0; fi
-<<<<<<< HEAD
-    - if [[ $TRAVIS_OS_NAME == 'linux' && $CXX == 'g++'     ]]; then export CXX=g++-6; fi
-    - if [[ $TRAVIS_OS_NAME == 'linux' ]]; then sudo $apt_get_install libblitz0-dev cmake libboost-python-dev python-numpy python-scipy libthrust-dev python-pytest; fi
-=======
 # the C compiler is used by nvcc (why?). it needs to support custom omp reductions 
     - if [[ $TRAVIS_OS_NAME == 'linux' && $CXX == 'g++'     ]]; then export CC=gcc-5; fi
     - if [[ $TRAVIS_OS_NAME == 'linux' && $CXX == 'g++'     ]]; then export CXX=g++-5; fi
 
     - if [[ $TRAVIS_OS_NAME == 'linux' ]]; then sudo $apt_get_install libboost1.55-all-dev; fi
     - if [[ $TRAVIS_OS_NAME == 'linux' ]]; then sudo $apt_get_install libblitz0-dev cmake python-numpy python-scipy libthrust-dev python-pytest; fi
->>>>>>> 9977bbc8
     - if [[ $TEST_SUITE == 'cuda'     ]]; then sudo apt-get install -y cuda-toolkit-8-0; fi
 #TODO: install only required parts of the toolkit to save time
 #    - if [[ $TEST_SUITE == 'cuda'     ]]; then sudo apt-get install -y cuda-drivers cuda-core-8-0 cuda-cudart-dev-8-0 cuda-cufft-dev-8-0; fi
